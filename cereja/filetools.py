"""

Copyright (c) 2019 The Cereja Project

Permission is hereby granted, free of charge, to any person obtaining a copy
of this software and associated documentation files (the "Software"), to deal
in the Software without restriction, including without limitation the rights
to use, copy, modify, merge, publish, distribute, sublicense, and/or sell
copies of the Software, and to permit persons to whom the Software is
furnished to do so, subject to the following conditions:

The above copyright notice and this permission notice shall be included in all
copies or substantial portions of the Software.

THE SOFTWARE IS PROVIDED "AS IS", WITHOUT WARRANTY OF ANY KIND, EXPRESS OR
IMPLIED, INCLUDING BUT NOT LIMITED TO THE WARRANTIES OF MERCHANTABILITY,
FITNESS FOR A PARTICULAR PURPOSE AND NONINFRINGEMENT. IN NO EVENT SHALL THE
AUTHORS OR COPYRIGHT HOLDERS BE LIABLE FOR ANY CLAIM, DAMAGES OR OTHER
LIABILITY, WHETHER IN AN ACTION OF CONTRACT, TORT OR OTHERWISE, ARISING FROM,
OUT OF OR IN CONNECTION WITH THE SOFTWARE OR THE USE OR OTHER DEALINGS IN THE
SOFTWARE.
"""
import ast
import json
import os
import warnings
from abc import ABCMeta
from typing import Union, List, Iterator, Tuple, Sequence, Any

from cereja.arraytools import is_sequence, is_iterable, get_cols, flatten, get_shape
from cereja.display import Progress
import logging

from cereja.path import normalize_path, listdir, Path
from cereja.utils import invert_dict
import copy
import csv
from datetime import datetime

logger = logging.Logger(__name__)

_exclude = ["_auto_ident_py", "FileBase", "_walk_dirs_and_replace"]

"""
CRLF platforms:
Atari TOS, Microsoft Windows, DOS (MS-DOS, PC DOS, etc.), DEC TOPS-10, RT-11, CP/M, MP/M, OS/2,
Symbian OS, Palm OS, Amstrad CPC, and most other early non-Unix and non-IBM operating systems
"""
CRLF = '\r\n'
"""
LF platforms:
Multics, Unix and Unix-like systems (Linux, macOS, FreeBSD, AIX, Xenix, etc.), BeOS, Amiga, RISC OS, and others
"""
LF = '\n'
"""
CR platforms:
Commodore 8-bit machines (C64, C128), Acorn BBC, ZX Spectrum, TRS-80, Apple II series, Oberon,
the classic Mac OS, MIT Lisp Machine and OS-9
"""
CR = "\r"

# UNIX is DEFAULT
DEFAULT_NEW_LINE_SEP = LF

_NEW_LINE_SEP_MAP = {
    CRLF: "CRLF",
    LF:   "LF",
    CR:   "CR"
}
_STR_NEW_LINE_SEP_MAP = invert_dict(_NEW_LINE_SEP_MAP)


class FileBase(metaclass=ABCMeta):
    """
    High-level API for creating and manipulating files
    """
    __size_map = {"B":  1.e0,
                  "KB": 1.e3,
                  "MB": 1.e6,
                  "GB": 1.e9,
                  "TB": 1.e12
                  }

    _new_line_sep_map = _NEW_LINE_SEP_MAP.copy()
    _str_new_line_sep_map = _STR_NEW_LINE_SEP_MAP.copy()
    _default_new_line_sep = DEFAULT_NEW_LINE_SEP
    _dont_read = [".pyc"]
    _ignore_dir = [".git"]
    _allowed_ext = ()
    _date_format = "%Y-%m-%d %H:%M:%S"

    def __init__(self, path_: Union[str, Path], content_file: Union[Sequence, str, Any] = None):
        self._last_update = None
        if isinstance(path_, Path):
            self.__path = path_
        else:
            self.__path = Path(normalize_path(path_))
        if self.__path.exists:
            assert not self.__path.is_dir, f'Path is a directory. Change your path. {self.__path}'
            self._last_update = self.updated_at
        if self._allowed_ext:
            assert self.ext in self._allowed_ext, ValueError(
                    f'type of file {self.ext} not allowed. Only allowed {self._allowed_ext}')
        if not content_file:
            content_file = []
        assert self.ext != '', ValueError(
                'You need to inform the file extension on path e.g (.json, .txt, .xyz, etc.).')
        self._lines = self.normalize_data(content_file)
        if not self.is_empty:
            line_sep_ = self._default_new_line_sep
            self.set_new_line_sep(line_sep_)
        else:
            self._new_line_sep = self._default_new_line_sep
        self._current_change = 0
        self._max_history_length = 50
        self._change_history = []
        self._set_change('_lines', self._lines.copy())

    def __setattr__(self, key, value):
        object.__setattr__(self, key, value)
        if hasattr(self, '_change_history') and key not in (
                '_current_change', '_max_history_length', '_change_history'):
            self._set_change(key, object.__getattribute__(self, key))  # append last_value of attr

    def __sizeof__(self):
        return self.string.__sizeof__() - ''.__sizeof__()  # subtracts the size of the python string object

    def __str__(self):
        return f'{self.__class__.__name__}<{self.file_name}>'

    def __repr__(self):
        return f'{self.__str__()}'

    def __getitem__(self, item) -> str:
        return self._lines[item]

    def __setitem__(self, key, value):
        if isinstance(key, Tuple):
            raise ValueError("invalid assignment.")
        self.insert(key, value)

    def __iter__(self):
        for i in self._lines:
            yield i

    def __len__(self):
        return self.__sizeof__()

    def _set_change(self, key, value):
        self._change_history = self._change_history[:self._current_change + 1]
        if len(self._change_history) >= self._max_history_length:
            self._change_history.pop(0)
        self._change_history.append((key, value))
        self._current_change = len(self._change_history)

    def _select_change(self, index):
        try:

            key, value = self._change_history[self._current_change + index]
            object.__setattr__(self, key, copy.copy(value))
            self._current_change += index
            logger.warning(f'You selected amendment {self._current_change + 1}')
        except IndexError:
            logger.info("It's not possible")

    def _save(self, encoding='utf-8', **kwargs):
        with open(self.path, 'w', newline='', encoding=encoding, **kwargs) as fp:
            fp.write(self.string)
        self._last_update = self.updated_at

    @property
    def history(self):
        return self._change_history

    @property
    def data(self) -> Union[List[str], dict]:
        return self.lines

    @property
    def lines(self) -> List[str]:
        return self._lines.copy()

    @property
    def string(self) -> str:
        return f'{self._new_line_sep}'.join(self._lines)

    @property
    def content_str(self):
        warnings.warn(f"This property will be deprecated in future versions. "
                      "you can use property `File.string`", DeprecationWarning, 2)
        return f'{self._new_line_sep}'.join(self._lines)

    @property
    def content_file(self) -> List[str]:
        warnings.warn(f"This property will be deprecated in future versions. "
                      "you can use property `File.lines`", DeprecationWarning, 2)
        return self._lines

    @property
    def path(self):
        return self.__path

    @property
    def file_name(self):
        return self.__path.name

    @property
    def file_name_without_ext(self):
        return self.__path.stem

    @property
    def n_lines(self):
        return len(self._lines)

    @property
    def is_empty(self):
        return not bool(self.n_lines)

    @property
    def dir_name(self):
        return self.__path.parent.name

    @property
    def dir_path(self):
        return self.__path.parent.path

    @property
    def is_link(self):
        return self.__path.is_link

    @property
    def ext(self):
        return self.__path.suffix

    @property
    def updated_at(self):
        return datetime.fromtimestamp(os.stat(str(self.path)).st_mtime).strftime(self._date_format)

    @property
    def created_at(self):
        return datetime.fromtimestamp(os.stat(str(self.path)).st_ctime).strftime(self._date_format)

    @property
    def last_access(self):
        return datetime.fromtimestamp(os.stat(str(self.path)).st_atime).strftime(self._date_format)

    @property
    def new_line_sep(self) -> str:
        return self._new_line_sep

    @property
    def new_line_sep_repr(self):
        return self._new_line_sep_map[self._new_line_sep]

    @classmethod
    def normalize_unix_line_sep(cls, content: str) -> str:
        return content.replace(cls._str_new_line_sep_map['CRLF'],
                               cls._default_new_line_sep).replace(cls._str_new_line_sep_map['CR'],
                                                                  cls._default_new_line_sep)

    @classmethod
    def normalize_data(cls, data: Any, *args, **kwargs) -> Union[List[str], Any]:
        if not data:
            return data
        if is_iterable(data) or isinstance(data, int):
            if is_sequence(data) and not isinstance(data, int):
                data = [str(line).replace(CRLF, '').replace(CR, '').replace(LF, '') for line in data]
            elif isinstance(data, str):
                data = data.splitlines()
            elif isinstance(data, int):
                data = str(data)
            return data
        else:
            raise ValueError(f"{data} Invalid value. Send other ")

    @classmethod
    def parse_new_line_sep(cls, line: str) -> Union[str, None]:
        if is_iterable(line):
            for ln in cls._new_line_sep_map:
                if ln in line:
                    return ln
        try:
            if line in cls._str_new_line_sep_map:
                return cls._str_new_line_sep_map[line]
        except TypeError:
            return None
        return None

<<<<<<< HEAD
    @classmethod
    def read(cls, path_: Union[str, Path], **kwargs):
=======
    @staticmethod
    def file_path_info(path_: str):
        """
        :return: absolute_path, file_name, ext
        """
        path_ = normalize_path(path_)
        file_name = os.path.basename(path_)
        ext = os.path.splitext(file_name)[-1]
        return path_, file_name, ext

    @classmethod
    def read(cls, path_: str, **kwargs):
>>>>>>> 49f82623
        """
        Read and create new file object.

        :param path_: File Path
        :param kwargs:
                encoding: utf-8 is default
                mode: r+ is default
                newline: '' is default
        :return: File object
        """
<<<<<<< HEAD
        path_ = Path(path_)
        encoding = kwargs.pop('encoding') if 'encoding' in kwargs else 'utf-8'
        mode = kwargs.pop('mode') if 'mode' in kwargs else 'r+'
        newline = kwargs.pop('newline') if 'newline' in kwargs else ''
        if path_.suffix in cls._dont_read:
=======
        path_, file_name, ext = cls.file_path_info(path_)
        encoding = kwargs.pop('encoding') if 'encoding' in kwargs else 'utf-8'
        mode = kwargs.pop('mode') if 'mode' in kwargs else 'r+'
        newline = kwargs.pop('newline') if 'newline' in kwargs else ''
        if ext in cls._dont_read:
>>>>>>> 49f82623
            logger.warning(f"I can't read this file. See class attribute <{cls.__name__}._dont_read>")
            return
        try:
            with open(path_, mode=mode, encoding=encoding, newline=newline, **kwargs) as fp:
                content = fp.read()
        except PermissionError as err:
            logger.error(err)
            return

        return cls(path_, content)

    @classmethod
    def load_files(cls, path_, ext, contains_in_name: List = (), not_contains_in_name=(), take_empty=True):
        path_ = Path(path_)
        if path_.is_dir:
            path_ = [i for i in listdir(path_)]
        if not isinstance(path_, list):
            path_ = [path_]
        loaded = []
        for p in path_:
            if not p.exists:
                continue
            file_ = cls.read(p)
            if file_ is None:
                continue
            if take_empty is True and file_.is_empty:
                continue
            if not (file_.ext == f'.{ext.strip(".")}'):
                continue
            if contains_in_name:
                if not any(map(file_.file_name_without_ext.__contains__, contains_in_name)):
                    continue
            if not_contains_in_name:
                if any(map(file_.file_name_without_ext.__contains__, not_contains_in_name)):
                    continue
            loaded.append(file_)
        return loaded

    @classmethod
    def walk(cls, root_dir: str) -> Iterator[Tuple[str, int, list]]:
        """
        It works in a similar way to os.walk. With the difference that the File instance returns.
        :param root_dir: Root directory you want to start browsing
        :return:
        """
        for dir_name, _, files in os.walk(root_dir):
            files_ = []
            if files:
                for file_name in files:
                    file_path = os.path.join(dir_name, file_name)
                    if not os.path.islink(file_path):
                        try:
                            file_obj = cls.read(file_path)
                            if file_obj is not None:
                                files_.append(file_obj)
                        except Exception as err:
                            logger.error(f'Error reading the file {file_name}: {err}')
            yield os.path.basename(dir_name), len(files_), files_

    def set_new_line_sep(self, new_line_: str):
        self._new_line_sep = self.parse_new_line_sep(new_line_) or self._default_new_line_sep

    def undo(self):
        if self._current_change > 0:
            index = -2 if self._current_change == len(self._change_history) else -1
            self._select_change(index)

    def redo(self):
        if self._current_change < len(self._change_history):
            self._select_change(+1)

    def set_path(self, path_):
        self.__path = Path(path_)

    def size(self, unit: str = "KB"):
        """
        returns the size that the file occupies on the disk.

        :param unit: choose anyone in ('B', 'KB', 'MB', 'GB', 'TB')

        """
        assert isinstance(unit, str), f"expected {str.__name__} not {type(unit).__name__}."

        unit = unit.upper()

        assert unit in self.__size_map, f"{repr(unit)} is'nt valid. Choose anyone in {tuple(self.__size_map)}"

        return self.__sizeof__() / self.__size_map[unit]

    def insert(self, line: int, data: Union[Sequence, str, int], **kwargs):
        data = self.normalize_data(data, **kwargs)
        if is_sequence(data):
            if line == -1:
                self._lines += list(data)
                return
            for pos, i in enumerate(data, line):
                self._lines.insert(pos, i)
        if isinstance(data, str):
            if line == -1:
                self._lines.append(data)
                return
            self._lines.insert(line, data)
        self._set_change('_lines', self._lines.copy())

    def remove(self, line: Union[int, str]):
        self._lines.pop(line)
        self._set_change('_lines', self._lines.copy())

    def save(self, on_new_path: Union[os.PathLike, None] = None, encoding='utf-8', exist_ok=False, overwrite=False,
             **kwargs):
        if self._last_update is not None and overwrite is False:
            if self._last_update != self.updated_at:
                raise AssertionError(f"File change detected (last change {self.updated_at}), if you want to overwrite "
                                     f"set overwrite=True")
        assert exist_ok or not self.path.exists, FileExistsError(
                "File exists. If you want override, please send 'exist_ok=True'")
        if on_new_path is not None:
            self.set_path(on_new_path)
        self._save(encoding=encoding, **kwargs)
        return self

    def replace_file_sep(self, new, save: bool = True):
        new = self.parse_new_line_sep(new)
        if new is None:
            raise ValueError(f"{new} is'nt valid.")
        try:
            self.set_new_line_sep(new)
            if save is True:
                self._save(exist_ok=True)
        except UnicodeDecodeError:
            logger.error(f'Not possibility convert {self.file_name}')
        return self


class CsvFile(FileBase):
    _allowed_ext = ('.csv',)

<<<<<<< HEAD
    def __init__(self, path_: Union[str, Path], fieldnames: Union[Tuple, tuple, list], data=None):
=======
    def __init__(self, path_: str, fieldnames: Union[Tuple, tuple, list], data=None):
>>>>>>> 49f82623
        if not fieldnames:
            raise ValueError('fieldnames is <None> please specify columns')

        assert isinstance(fieldnames, (tuple, list)), ValueError(f"for fieldnames is expected {tuple} or {list}")
        self._fieldnames = tuple(fieldnames)
        super().__init__(path_, data)

    @property
    def n_cols(self):
        return len(self._fieldnames)

    @property
    def cols(self):
        return self._fieldnames

    @property
    def string(self) -> str:
        return f"{self.new_line_sep}".join([','.join([str(i) for i in row]) for row in [self._fieldnames] + self.lines])

    @property
    def rows(self):
        """
        generator for each row
        :return: only row without cols
        """
        for row in self.lines:
            yield row

    def add_row(self, data: List[Any], fill_with=None):
        """
        Add row is similar to list.append

        :param data: expected row with n elements equal to k cols, if not it will be fill with `fill_with` value.
        :param fill_with: Any value.
        """
        self.insert(-1, data, fill_with=fill_with)

    def _ast(self, row):
        vals = []
        for val in row:
            if isinstance(val, str):
                try:
                    val_parsed = ast.literal_eval(val)
                    val = val_parsed if isinstance(val_parsed, (int, float, complex)) else val
                except:
                    pass
            vals.append(val)
        return vals

    def normalize_data(self, data: Any, fill_with=None, **kwargs) -> Union[List[str], Any]:
        n_cols = len(self._fieldnames)
        normalized_data = []
        if is_sequence(data):
            for row in data:
                if not is_sequence(row):
                    assert len(data) <= n_cols, f'number of lines ({len(data)}) > number of cols {n_cols}'
                    data += [fill_with] * (n_cols - len(data))
                    normalized_data.append(self._ast([data]))
                    break
                assert len(row) <= n_cols, f'number of lines ({len(row)}) > number of cols {n_cols}'
                row = list(row)
                row += [fill_with] * (n_cols - len(row))
                normalized_data.append(self._ast(row))
        else:
            assert not isinstance(data, dict), TypeError("dict data isn't valid.")
            data = [data]
            data += [fill_with] * (n_cols - len(data))
            normalized_data.append(self._ast([data]))
        return normalized_data

    @property
    def data(self):
        """
        generator for each row

        format -> {col_name: value, col_name2: value, ...}

        :return: rows with column. Is a dict type
        """
        for row in self.lines:
            yield dict(zip(self._fieldnames, row))

    def _save(self, encoding='utf-8', **kwargs):
        with open(self.path, 'w', newline='', encoding=encoding, **kwargs) as csvfile:
            writer = csv.DictWriter(csvfile, fieldnames=self._fieldnames)
            writer.writeheader()
            writer.writerows(self.data)

    @classmethod
    def read(cls, path_: str, encoding='utf-8', **kwargs):
        path_ = Path(path_)
        if path_.suffix != '.csv':
            raise ValueError("isn't .csv file.")
        with open(path_.path, encoding=encoding, newline='') as fp:
            reader = csv.DictReader(fp)
            fields = None
            data = []
            for row in reader:
                if fields is None:
                    fields = tuple(row.keys())
                data.append(row.values())
        return cls(path_, fieldnames=fields, data=data)

    def to_dict(self):
        return dict(zip(self.cols, get_cols(self.lines)))

    def flatten(self):
        return flatten(self.lines)

    def shape(self):
        return get_shape(self.lines)

    def __getitem__(self, item):
        if isinstance(item, str):
            if item not in self.cols:
                raise ValueError(f'Column name <{item}> not in {self.cols}')
            return get_cols(self.lines)[self.cols.index(item)]
        if isinstance(item, tuple):
            lines, col = item
            if isinstance(col, tuple):
                raise ValueError("Isn't Possible.")
            assert col <= self.n_cols - 1, ValueError(
                    f"Invalid Column. Choice available index {list(range(self.n_cols))}")
            return get_cols(self.lines)[col][lines]
        return super().__getitem__(item)


class JsonFile(FileBase):
    _allowed_ext = ('.json',)

    def __init__(self, path_: Union[str, Path], data: dict = None):
        setattr(self, 'items', lambda: self.data.items())
        setattr(self, 'keys', lambda: self.data.keys())
        setattr(self, 'values', lambda: self.data.values())
        super().__init__(path_=path_, content_file=data)

    def __getitem__(self, item):
        try:
            return self.data[item]
        except KeyError:
            raise KeyError(f"{item} not found.")

    @classmethod
    def parse(cls, data) -> dict:
        if isinstance(data, str):
            return json.loads(data)
        elif isinstance(data, dict):
            return json.loads(json.dumps(data))
        raise cls.normalize_data(data)

    def __setitem__(self, key, value):
        data = self.data
        data[key] = value
        self._lines = self.normalize_data(data)

    def __iter__(self):
        for i in self.data:
            yield i

    @property
    def string(self) -> str:
        return json.dumps(self.data, indent=4)

    @staticmethod
    def _parse_key_value(data: Tuple[Any, Any], take_tuple=False) -> Union[dict, Any]:
        if isinstance(data, dict):
            return data
        try:
            key, value = data
            return (key, value) if take_tuple is True else {key: value}
        except Exception as err:
            if is_sequence(data):
                if len(data) > 2:
                    raise ValueError(f"Invalid data {data}.")
                if len(data) == 1:
                    return (data[0], None) if take_tuple is True else {data[0]: None}
            if isinstance(data, (str, int, float, complex)):
                return (data, None) if take_tuple is True else {data: None}
            logger.error(
                    f"Internal Error: Intern function '_parse_key_value' error {err}. Please report this issue on "
                    f"github https://github.com/jlsneto/cereja")
            return data

    @staticmethod
    def is_valid(data: dict):
        try:
            json.dumps(data)
            return True
        except:
            return False

    @classmethod
    def normalize_data(cls, data: Any, *args, **kwargs) -> dict:
        if data is None:
            return {}
        if isinstance(data, (dict, set)):
            return cls.parse(data)
        if is_sequence(data):
            if len(data) == 2:
                if len(flatten(data)) == 2:
                    return cls.parse(cls._parse_key_value(data))
            normalized_data = {}
            for item in data:
                k, v = cls._parse_key_value(item, take_tuple=True)
                assert k not in normalized_data, ValueError(f'Data contains duplicate keys <{k}>')
                normalized_data[k] = v
            return cls.parse(normalized_data)
        return cls.parse({data: None})

    def remove(self, key):
        if key in self.data:
            data = self.data
            data.pop(key)
            self._lines = data
        else:
            raise ValueError(f'{key} not found.')

    def insert(self, key, value, **kwargs):
        key, value = self._parse_key_value((key, value), take_tuple=True)
        assert key not in self.data and str(key) not in self.data, ValueError(f'Data contains duplicate keys <{key}>')
        data = self.data
        data[key] = value
        if not self.is_valid(data):
            raise ValueError('Invalid JSON data.')
        self._lines = data

    @classmethod
<<<<<<< HEAD
    def read(cls, path_: Union[str, Path], **kwargs):
        encoding = kwargs.pop('encoding') if 'encoding' in kwargs else 'utf-8'
        path_ = Path(path_)
        assert path_.suffix == '.json', "isn't .json file."
=======
    def read(cls, path_: str, **kwargs):
        encoding = kwargs.pop('encoding') if 'encoding' in kwargs else 'utf-8'
        path_ = normalize_path(path_)
        file_name = os.path.basename(path_)
        ext = os.path.splitext(file_name)[-1]
        assert ext == '.json', "isn't .json file."
>>>>>>> 49f82623
        with open(path_, encoding=encoding, **kwargs) as fp:
            data = json.load(fp)
        return cls(path_, data=data)


class File(FileBase):
    """
    High-level API for creating and manipulating files

    Identify and create the object based on the extension
    """

    __classes_by_ext = {
        '.json': JsonFile,
        '.csv':  CsvFile
    }

<<<<<<< HEAD
    def __init__(self, path_, *args, **kwargs):
        super().__init__(path_)

=======
>>>>>>> 49f82623
    def __new__(cls, path_: str, *args, **kwargs) -> Union[FileBase, JsonFile, CsvFile]:
        """
        Create instance based

        :param path_: File path
        :param kwargs:
            content_file: file content depends on the type of file
            data: file content depends on the type of file
            fieldnames: only .csv data.
        """
<<<<<<< HEAD
        path_ = Path(path_)
=======
        path_, file_name, ext = cls.file_path_info(path_)
>>>>>>> 49f82623
        if not args:
            if 'content_file' in kwargs and 'data' in kwargs:
                raise ValueError("Cannot send content_file and data")
            content_file = kwargs.get('content_file') or kwargs.get('data')
        else:
            content_file = args[0]
<<<<<<< HEAD

        if path_.exists:
            logger.warning(
                    f'You are creating a new file, but file path {str(path_)} already exists. \nIf you want to read or '
                    f'write the content of file use <File.read>')

        if path_.suffix == '.csv':
            fieldnames = kwargs.get('fieldnames')
            return CsvFile(path_, fieldnames=fieldnames, data=content_file)
        elif path_.suffix == '.json':
            return JsonFile(path_, data=content_file)
        return FileBase(path_=path_, content_file=content_file)

=======

        if os.path.exists(path_):
            logger.warning(
                    f'You are creating a new file, but file path {path_} already exists. \nIf you want to read or '
                    f'write the content of file use <File.read>')

        if ext == '.csv':
            fieldnames = kwargs.get('fieldnames')
            return CsvFile(path_, fieldnames=fieldnames, data=content_file)
        elif ext == '.json':
            return JsonFile(path_, data=content_file)
        return FileBase(path_=path_, content_file=content_file)

>>>>>>> 49f82623
    @classmethod
    def read(cls, path_: str, **kwargs):
        """
        Read and create instance based on extension.

        :param path_: File path
        :param kwargs:
        :return:
        """
        encoding = kwargs.pop('encoding') if 'encoding' in kwargs else 'utf-8'
        mode = kwargs.pop('mode') if 'mode' in kwargs else 'r+'
        newline = kwargs.pop('newline') if 'newline' in kwargs else ''
<<<<<<< HEAD
        path_ = Path(path_)
        return cls.__classes_by_ext.get(path_.suffix, FileBase).read(path_=path_, mode=mode, encoding=encoding,
                                                                     newline=newline,
                                                                     **kwargs)
=======
        path_, file_name, ext = cls.file_path_info(path_)
        return cls.__classes_by_ext.get(ext, FileBase).read(path_=path_, mode=mode, encoding=encoding, newline=newline,
                                                            **kwargs)
>>>>>>> 49f82623


class _FilePython(FileBase):
    def insert_license(self):
        pass


def _walk_dirs_and_replace(dir_path, new, ext_in: list = None):
    ext_in = ext_in or []
    with Progress(f"Looking to {dir_path}") as prog:
        for dir_name, n_files, files_obj in File.walk(dir_path):
            if files_obj:
                prog.update(1, n_files)
                for i, file_obj in enumerate(files_obj):
                    if file_obj.is_link or (ext_in and file_obj.ext not in ext_in):
                        continue
                    prog.task_name = f"Converting {dir_name} ({file_obj})"
                    file_obj.replace_file_sep(new)
                    prog.update(i)


def convert_new_line_sep(path_: str, line_sep: str, ext_in: list = None):
    line_sep = File.parse_new_line_sep(line_sep)

    if line_sep is None:
        raise ValueError(f"The value sent {line_sep} is not valid.")

    if os.path.isdir(path_):
        _walk_dirs_and_replace(path_, LF, ext_in)
    else:
        with Progress(f"Converting {os.path.basename(path_)}") as prog:
            File.read(path_).replace_file_sep(line_sep)


def crlf_to_lf(path_: str, ext_in: list = None):
    """
    :param path_:
    :param ext_in:
    :return:
    """
    convert_new_line_sep(path_, LF, ext_in=ext_in)


def lf_to_crlf(path_: str, ext_in: list = None):
    """
    :param path_:
    :param ext_in:
    :return:
    """
    convert_new_line_sep(path_, CRLF, ext_in=ext_in)


def to_lf(path_: str):
    convert_new_line_sep(path_, LF)


def to_cr(path_: str):
    convert_new_line_sep(path_, CR)


def to_crlf(path_: str):
    convert_new_line_sep(path_, CRLF)


def _auto_ident_py(path: str):
    pass


if __name__ == '__main__':
    pass<|MERGE_RESOLUTION|>--- conflicted
+++ resolved
@@ -286,23 +286,8 @@
             return None
         return None
 
-<<<<<<< HEAD
     @classmethod
     def read(cls, path_: Union[str, Path], **kwargs):
-=======
-    @staticmethod
-    def file_path_info(path_: str):
-        """
-        :return: absolute_path, file_name, ext
-        """
-        path_ = normalize_path(path_)
-        file_name = os.path.basename(path_)
-        ext = os.path.splitext(file_name)[-1]
-        return path_, file_name, ext
-
-    @classmethod
-    def read(cls, path_: str, **kwargs):
->>>>>>> 49f82623
         """
         Read and create new file object.
 
@@ -313,19 +298,12 @@
                 newline: '' is default
         :return: File object
         """
-<<<<<<< HEAD
         path_ = Path(path_)
+        assert path_.exists, FileNotFoundError('No such file', path_)
         encoding = kwargs.pop('encoding') if 'encoding' in kwargs else 'utf-8'
         mode = kwargs.pop('mode') if 'mode' in kwargs else 'r+'
         newline = kwargs.pop('newline') if 'newline' in kwargs else ''
         if path_.suffix in cls._dont_read:
-=======
-        path_, file_name, ext = cls.file_path_info(path_)
-        encoding = kwargs.pop('encoding') if 'encoding' in kwargs else 'utf-8'
-        mode = kwargs.pop('mode') if 'mode' in kwargs else 'r+'
-        newline = kwargs.pop('newline') if 'newline' in kwargs else ''
-        if ext in cls._dont_read:
->>>>>>> 49f82623
             logger.warning(f"I can't read this file. See class attribute <{cls.__name__}._dont_read>")
             return
         try:
@@ -434,6 +412,9 @@
         self._lines.pop(line)
         self._set_change('_lines', self._lines.copy())
 
+    def delete(self):
+        raise NotImplementedError
+
     def save(self, on_new_path: Union[os.PathLike, None] = None, encoding='utf-8', exist_ok=False, overwrite=False,
              **kwargs):
         if self._last_update is not None and overwrite is False:
@@ -463,11 +444,7 @@
 class CsvFile(FileBase):
     _allowed_ext = ('.csv',)
 
-<<<<<<< HEAD
     def __init__(self, path_: Union[str, Path], fieldnames: Union[Tuple, tuple, list], data=None):
-=======
-    def __init__(self, path_: str, fieldnames: Union[Tuple, tuple, list], data=None):
->>>>>>> 49f82623
         if not fieldnames:
             raise ValueError('fieldnames is <None> please specify columns')
 
@@ -525,7 +502,7 @@
                 if not is_sequence(row):
                     assert len(data) <= n_cols, f'number of lines ({len(data)}) > number of cols {n_cols}'
                     data += [fill_with] * (n_cols - len(data))
-                    normalized_data.append(self._ast([data]))
+                    normalized_data.append(self._ast(data))
                     break
                 assert len(row) <= n_cols, f'number of lines ({len(row)}) > number of cols {n_cols}'
                 row = list(row)
@@ -559,6 +536,7 @@
     @classmethod
     def read(cls, path_: str, encoding='utf-8', **kwargs):
         path_ = Path(path_)
+        assert path_.exists, FileNotFoundError('No such file', path_)
         if path_.suffix != '.csv':
             raise ValueError("isn't .csv file.")
         with open(path_.path, encoding=encoding, newline='') as fp:
@@ -695,19 +673,11 @@
         self._lines = data
 
     @classmethod
-<<<<<<< HEAD
     def read(cls, path_: Union[str, Path], **kwargs):
         encoding = kwargs.pop('encoding') if 'encoding' in kwargs else 'utf-8'
         path_ = Path(path_)
+        assert path_.exists, FileNotFoundError('No such file', path_)
         assert path_.suffix == '.json', "isn't .json file."
-=======
-    def read(cls, path_: str, **kwargs):
-        encoding = kwargs.pop('encoding') if 'encoding' in kwargs else 'utf-8'
-        path_ = normalize_path(path_)
-        file_name = os.path.basename(path_)
-        ext = os.path.splitext(file_name)[-1]
-        assert ext == '.json', "isn't .json file."
->>>>>>> 49f82623
         with open(path_, encoding=encoding, **kwargs) as fp:
             data = json.load(fp)
         return cls(path_, data=data)
@@ -725,12 +695,9 @@
         '.csv':  CsvFile
     }
 
-<<<<<<< HEAD
     def __init__(self, path_, *args, **kwargs):
         super().__init__(path_)
 
-=======
->>>>>>> 49f82623
     def __new__(cls, path_: str, *args, **kwargs) -> Union[FileBase, JsonFile, CsvFile]:
         """
         Create instance based
@@ -741,18 +708,13 @@
             data: file content depends on the type of file
             fieldnames: only .csv data.
         """
-<<<<<<< HEAD
         path_ = Path(path_)
-=======
-        path_, file_name, ext = cls.file_path_info(path_)
->>>>>>> 49f82623
         if not args:
             if 'content_file' in kwargs and 'data' in kwargs:
                 raise ValueError("Cannot send content_file and data")
             content_file = kwargs.get('content_file') or kwargs.get('data')
         else:
             content_file = args[0]
-<<<<<<< HEAD
 
         if path_.exists:
             logger.warning(
@@ -766,21 +728,6 @@
             return JsonFile(path_, data=content_file)
         return FileBase(path_=path_, content_file=content_file)
 
-=======
-
-        if os.path.exists(path_):
-            logger.warning(
-                    f'You are creating a new file, but file path {path_} already exists. \nIf you want to read or '
-                    f'write the content of file use <File.read>')
-
-        if ext == '.csv':
-            fieldnames = kwargs.get('fieldnames')
-            return CsvFile(path_, fieldnames=fieldnames, data=content_file)
-        elif ext == '.json':
-            return JsonFile(path_, data=content_file)
-        return FileBase(path_=path_, content_file=content_file)
-
->>>>>>> 49f82623
     @classmethod
     def read(cls, path_: str, **kwargs):
         """
@@ -793,16 +740,11 @@
         encoding = kwargs.pop('encoding') if 'encoding' in kwargs else 'utf-8'
         mode = kwargs.pop('mode') if 'mode' in kwargs else 'r+'
         newline = kwargs.pop('newline') if 'newline' in kwargs else ''
-<<<<<<< HEAD
         path_ = Path(path_)
+        assert path_.exists, FileNotFoundError('No such file', path_)
         return cls.__classes_by_ext.get(path_.suffix, FileBase).read(path_=path_, mode=mode, encoding=encoding,
                                                                      newline=newline,
                                                                      **kwargs)
-=======
-        path_, file_name, ext = cls.file_path_info(path_)
-        return cls.__classes_by_ext.get(ext, FileBase).read(path_=path_, mode=mode, encoding=encoding, newline=newline,
-                                                            **kwargs)
->>>>>>> 49f82623
 
 
 class _FilePython(FileBase):
