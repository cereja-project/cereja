--- conflicted
+++ resolved
@@ -47,12 +47,7 @@
 from . import experimental
 from ._requests import request
 
-<<<<<<< HEAD
-VERSION = "1.8.9.final.0"
-
-=======
 VERSION = "1.9.4.final.0"
->>>>>>> 27622869
 __version__ = get_version_pep440_compliant(VERSION)
 
 
