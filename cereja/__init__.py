--- conflicted
+++ resolved
@@ -48,11 +48,8 @@
 from ._requests import request
 from . import scraping
 
-<<<<<<< HEAD
 VERSION = "2.0.0.final.1"
-=======
-VERSION = "2.0.0.final.0"
->>>>>>> 2732948e
+
 __version__ = get_version_pep440_compliant(VERSION)
 
 
