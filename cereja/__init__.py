--- conflicted
+++ resolved
@@ -47,11 +47,9 @@
 from . import experimental
 from ._requests import request
 
-<<<<<<< HEAD
+
 VERSION = "1.5.7.final.0"
-=======
-VERSION = "1.5.6.final.0"
->>>>>>> 92c50698
+
 
 __version__ = get_version_pep440_compliant(VERSION)
 
