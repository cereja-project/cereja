"""

Copyright (c) 2019 The Cereja Project

Permission is hereby granted, free of charge, to any person obtaining a copy
of this software and associated documentation files (the "Software"), to deal
in the Software without restriction, including without limitation the rights
to use, copy, modify, merge, publish, distribute, sublicense, and/or sell
copies of the Software, and to permit persons to whom the Software is
furnished to do so, subject to the following conditions:

The above copyright notice and this permission notice shall be included in all
copies or substantial portions of the Software.

THE SOFTWARE IS PROVIDED "AS IS", WITHOUT WARRANTY OF ANY KIND, EXPRESS OR
IMPLIED, INCLUDING BUT NOT LIMITED TO THE WARRANTIES OF MERCHANTABILITY,
FITNESS FOR A PARTICULAR PURPOSE AND NONINFRINGEMENT. IN NO EVENT SHALL THE
AUTHORS OR COPYRIGHT HOLDERS BE LIABLE FOR ANY CLAIM, DAMAGES OR OTHER
LIABILITY, WHETHER IN AN ACTION OF CONTRACT, TORT OR OTHERWISE, ARISING FROM,
OUT OF OR IN CONNECTION WITH THE SOFTWARE OR THE USE OR OTHER DEALINGS IN THE
SOFTWARE.
"""
from .config import conf
from cereja.utils import *
from . import utils
from . import display
from cereja.display import *
from . import file
from cereja.file import *
from . import array
from cereja.array import *
from . import system
from cereja.system._path import *
from cereja.system.unicode import *
from . import utils
from .utils import decorators
from cereja.concurrently import *
from . import mltools
from cereja.mltools import *
from cereja.utils.version import get_version_pep440_compliant
from cereja.system.unicode import *
from . import date
from cereja.date import *
from . import hashtools
from . import mathtools
from cereja.mathtools import *
from . import experimental

<<<<<<< HEAD
VERSION = "1.3.9.final.1"
=======
VERSION = "1.3.9.final.0"
>>>>>>> cd52966a

__version__ = get_version_pep440_compliant(VERSION)

NON_BMP_SUPPORTED = None
if NON_BMP_SUPPORTED is None:
    # This is important, as there may be an exception if the terminal does not support unicode bmp
    try:
        unicode_ = f"\033[31m\U0001F352\033[30m"
        print(f"{unicode_} Using Cereja v.{get_version_pep440_compliant()}\r")
        NON_BMP_SUPPORTED = True
    except (UnicodeEncodeError, UnicodeDecodeError, UnicodeError, UnicodeTranslateError):
        NON_BMP_SUPPORTED = False
# cj_modules_dotted_path = utils.import_string('cereja.conf.cj_modules_dotted_path')
#
# for dot_module in cj_modules_dotted_path:
#     globals().update(utils.module_references(import_module(dot_module)))<|MERGE_RESOLUTION|>--- conflicted
+++ resolved
@@ -46,11 +46,9 @@
 from cereja.mathtools import *
 from . import experimental
 
-<<<<<<< HEAD
+
 VERSION = "1.3.9.final.1"
-=======
-VERSION = "1.3.9.final.0"
->>>>>>> cd52966a
+
 
 __version__ = get_version_pep440_compliant(VERSION)
 
