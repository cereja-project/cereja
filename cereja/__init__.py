--- conflicted
+++ resolved
@@ -36,11 +36,8 @@
 from cereja.system.unicode import *
 from cereja.date import *
 
-<<<<<<< HEAD
+
 VERSION = "1.3.2.alpha.0"
-=======
-VERSION = "1.3.1.final.0"
->>>>>>> c9bc7651
 
 __version__ = get_version_pep440_compliant(VERSION)
 
