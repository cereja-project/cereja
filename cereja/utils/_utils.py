"""
Copyright (c) 2019 The Cereja Project
Permission is hereby granted, free of charge, to any person obtaining a copy
of this software and associated documentation files (the "Software"), to deal
in the Software without restriction, including without limitation the rights
to use, copy, modify, merge, publish, distribute, sublicense, and/or sell
copies of the Software, and to permit persons to whom the Software is
furnished to do so, subject to the following conditions:
The above copyright notice and this permission notice shall be included in all
copies or substantial portions of the Software.
THE SOFTWARE IS PROVIDED "AS IS", WITHOUT WARRANTY OF ANY KIND, EXPRESS OR
IMPLIED, INCLUDING BUT NOT LIMITED TO THE WARRANTIES OF MERCHANTABILITY,
FITNESS FOR A PARTICULAR PURPOSE AND NONINFRINGEMENT. IN NO EVENT SHALL THE
AUTHORS OR COPYRIGHT HOLDERS BE LIABLE FOR ANY CLAIM, DAMAGES OR OTHER
LIABILITY, WHETHER IN AN ACTION OF CONTRACT, TORT OR OTHERWISE, ARISING FROM,
OUT OF OR IN CONNECTION WITH THE SOFTWARE OR THE USE OR OTHER DEALINGS IN THE
SOFTWARE.
"""
import ast
import gc
import time
from importlib import import_module
import subprocess
import importlib
import sys
import types
import random
from typing import Any, Union, List, Tuple, Sequence, Generator, Iterable
import logging
import itertools
from copy import copy
import inspect
# Needed init configs
from cereja.config.cj_types import ClassType, FunctionType, Number

__all__ = ['CjTest', 'camel_to_snake', 'combine_with_all', 'fill', 'get_attr_if_exists',
           'get_implements', 'get_instances_of', 'import_string',
           'install_if_not', 'invert_dict', 'logger_level', 'module_references', 'set_log_level', 'time_format',
           'string_to_literal', 'rescale_values', 'Source', 'sample', 'obj_repr', 'truncate', 'type_table_of',
<<<<<<< HEAD
           'list_methods', 'can_do', 'chunk', 'is_iterable', 'is_sequence', 'is_numeric_sequence']
=======
           'list_methods', 'can_do', 'chunk','is_iterable', 'is_sequence', 'is_numeric_sequence']
>>>>>>> cd52966a

logger = logging.getLogger(__name__)


def chunk(data: Sequence, batch_size: int = None, fill_with: Any = None, is_random: bool = False,
          max_batches: int = None) -> Generator:
    """

    e.g:
    >>> import cereja as cj

    >>> data = list(range(15))
    [0, 1, 2, 3, 4, 5, 6, 7, 8, 9, 10, 11, 12, 13, 14]

    >>> list(cj.chunk(data, batch_size=4)) # list casting because result is generator.
    [[0, 1, 2, 3], [4, 5, 6, 7], [8, 9, 10, 11], [12, 13, 14]]

    >>> list(cj.chunk(data, batch_size=4, is_random=True, fill_with=0))
    [[7, 2, 11, 4], [10, 6, 1, 13], [12, 9, 5, 0], [8, 3, 14, 0]]

    >>> data = {"key1": 'value1', "key2": 'value2', "key3": 'value3', "key4": 'value4'}

    >>> list(cj.chunk(data, batch_size=2,is_random=True))
    [{'key3': 'value3', 'key2': 'value2'}, {'key1': 'value1', 'key4': 'value4'}]

    @param data: Iterable data
    @param batch_size: number of items per batch
    @param fill_with: Any, but isn't valid for dict
    @param is_random: shuffle data
    @param max_batches: limit number of batches
    @return: list of batches
    """
<<<<<<< HEAD
    start_time = time.time()
=======
>>>>>>> cd52966a
    assert is_iterable(data), f"Chunk isn't possible, because value {data} isn't iterable."
    if batch_size is None and max_batches is None:
        yield data

    data = list(data) if isinstance(data, (set, tuple, str, bytes, bytearray)) else copy(data)
<<<<<<< HEAD
    _dict_temp_keys = [] if not isinstance(data, dict) else list(data)
=======

>>>>>>> cd52966a
    if not batch_size or batch_size > len(data) or batch_size < 1:
        if isinstance(max_batches, (int, float)) and max_batches > 0:
            batch_size = len(data) // max_batches or len(data)
        else:
            batch_size = len(data)

<<<<<<< HEAD
    if is_random:
        if isinstance(data, dict):
            random.shuffle(_dict_temp_keys)
        else:
            random.shuffle(data)
=======
    if is_random and not isinstance(data, dict):
        random.shuffle(data)
>>>>>>> cd52966a

    if max_batches is None:
        max_batches = len(data) // batch_size if len(data) % batch_size == 0 else len(data) // batch_size + 1

<<<<<<< HEAD
    for i in range(0, len(data), batch_size):

        if isinstance(data, dict):
            result = {key: data[key] for key in _dict_temp_keys[i: i + batch_size]}
        else:
            result = data[i:i + batch_size]
            if fill_with is not None and len(result) < batch_size:
                result += [fill_with] * (batch_size - len(result))
        yield result
        max_batches -= 1
        if not max_batches:
            break
=======
    while max_batches and len(data):
        if isinstance(data, dict):
            temp_data = random.sample(list(data), min(batch_size, len(data))) if is_random else list(data)[:batch_size]
            result = {key: data.pop(key) for key in temp_data}
        else:
            result = data[:batch_size]

            if fill_with is not None and len(result) < batch_size:
                result += [fill_with] * (batch_size - len(result))
            data = data[batch_size:]

        yield result
        max_batches -= 1
>>>>>>> cd52966a


def truncate(text: Union[str, bytes], k=4):
    """
    Truncate text.
    eg.:
    >>> import cereja as cj
    >>> cj.utils.truncate("Cereja is fun.", k=3)
    'Cer...'

    @param text: string or bytes
    @param k: natural numbers, default is 4
    """
    assert isinstance(text, (str, bytes)), TypeError(f"{type(text)} isn't valid. Expected str or bytes")
    if k > len(text) or k < 0:
        return text
    trunc_chars = '...' if isinstance(text, str) else b'...'
    return text[:k] + trunc_chars


def obj_repr(obj_, attr_limit=10, val_limit=3, show_methods=False, show_private=False, deep=3):
    try:
        if isinstance(obj_, (str, bytes)):
            return truncate(obj_, k=attr_limit)
        if isinstance(obj_, (bool, float, int, complex)):
            return obj_
        rep_ = []
        if deep > 0:
            for attr_ in dir(obj_):
                if attr_.startswith('_') and not show_private:
                    continue
                obj = obj_.__getattribute__(attr_)

                if isinstance(obj, (str, bool, float, int, complex, bytes, bytearray)):
                    rep_.append(f'{attr_} = {obj_repr(obj)}')
                    continue
                if callable(obj) and not show_methods:
                    continue

                if is_iterable(obj):
                    temp_v = []
                    for k in obj:
                        if isinstance(obj, dict):
                            k = f'{k}:{type(obj[k])}'
                        elif is_iterable(k):
                            k = obj_repr(k, deep=deep)
                            deep -= 1
                        else:
                            k = str(k)
                        temp_v.append(k)
                        if len(temp_v) == val_limit:
                            break
                    temp_v = ', '.join(temp_v)  # fix me, if bytes ...
                    obj = f'{obj.__class__.__name__}({temp_v} ...)'
                rep_.append(f'{attr_} = {obj}')
                if len(rep_) >= attr_limit:
                    rep_.append('...')
                    break
        else:
            return repr(obj_)

    except Exception as err:
        logger.error(err)
        rep_ = []
    rep_ = ',\n    '.join(rep_)
    __repr_template = f"""
    {rep_}
    """
    return f"{obj_.__class__.__name__} ({__repr_template})"


def can_do(obj: Any) -> List[str]:
    """
    List methods and attributes of a Python object.

    It is essentially the builtin `dir` function without the private methods and attributes

    @param obj: Any
    @return: list of attr names sorted by name
    """
    return sorted([i for i in filter(lambda attr: not attr.startswith('_'), dir(obj))])


def sample(v, k=None, is_random=False) -> Union[list, dict, set, Any]:
    """
    Get sample of anything

    @param v: Any
    @param k: int
    @param is_random: default False
    @return: sample iterable
    """
    result = next(chunk(v, batch_size=k, is_random=is_random, max_batches=1))
    if isinstance(v, set):
        result = set(result)
    return result


def type_table_of(o: Union[list, tuple, dict]):
    if isinstance(o, (list, tuple)):
        type_table = {i: type(i) for i in o}
    elif isinstance(o, dict):
        type_table = {}
        for k, v in o.items():
            if isinstance(o, dict):
                v = type_table_of(v)
            type_table[k] = (v, type(v))
    else:
        type_table = {o: type(o)}

    return type_table


def camel_to_snake(value: str):
    snaked_ = []
    for i, char in enumerate(value):
        if not i == 0 and char.isupper():
            char = f'_{char}'
        snaked_.append(char)
    return ''.join(snaked_).lower()


def get_implements(klass: type):
    classes = klass.__subclasses__()
    collected_classes = []
    for k in classes:
        k_classes = k.__subclasses__()
        if k_classes:
            collected_classes += get_implements(k)
        if not k.__name__.startswith('_'):
            collected_classes.append(k)
    return collected_classes


def get_instances_of(klass: type):
    return filter(lambda x: isinstance(x, klass), gc.get_objects())


def invert_dict(dict_: Union[dict, set]) -> dict:
    """
    Inverts the key by value
    e.g:
    >>> dict_ = {"a": "b", "c": "d"}
    >>> invert_dict(dict_)
    {"b" : "a", "d": "c"}
    :return: dict
    """

    if not isinstance(dict_, dict):
        raise TypeError("Send a dict object.")
    new_dict = {}
    for key, value in dict_.items():
        if isinstance(value, dict):
            new_dict.update({key: invert_dict(value)})
            continue
        if isinstance(value, (tuple, list, set)):
            new_dict.update({k: key for k in dict_[key]})
            continue
        new_dict[value] = key
    return new_dict


def import_string(dotted_path):
    """
    Import a dotted module path and return the attribute/class designated by the
    last name in the path. Raise ImportError if the import failed.
    """
    try:
        module_path, class_name = dotted_path.rsplit('.', 1)
    except ValueError as err:
        raise ImportError(f"{dotted_path} doesn't look like a module path") from err

    module = import_module(module_path)

    try:
        return getattr(module, class_name)
    except AttributeError as err:
        raise ImportError(f'Module {module_path} does not define a {class_name} attribute/class') from err


def get_attr_if_exists(obj: Any, attr: str) -> Union[object, None]:
    if hasattr(obj, attr):
        return getattr(obj, attr)
    return None


def time_format(seconds: float, format_='%H:%M:%S') -> Union[str, float]:
    """
    Default format is '%H:%M:%S'

    >>> time_format(3600)
    '01:00:00'

    """
    # this because NaN
    if seconds >= 0 or seconds < 0:
        time_ = time.strftime(format_, time.gmtime(abs(seconds)))
        if seconds < 0:
            return f"-{time_}"
        return time_
    return seconds  # NaN


def fill(value: Union[list, str, tuple], max_size, with_=' ') -> Any:
    """
    Calculates and adds value
    """
    fill_values = [with_] * (max_size - len(value))
    if isinstance(value, str):
        fill_values = ' '.join(fill_values)
        value = f"{value}{fill_values}"
    elif isinstance(value, list):
        value += fill_values
    elif isinstance(value, tuple):
        value += tuple(fill_values)
    return value


def list_methods(klass) -> List[str]:
    methods = []
    for i in dir(klass):
        if i.startswith('_') or not callable(getattr(klass, i)):
            continue
        methods.append(i)
    return methods


def string_to_literal(val: str):
    if isinstance(val, str):
        try:
            return ast.literal_eval(val)
        except:
            pass
    return val


def module_references(instance: types.ModuleType, **kwargs) -> dict:
    """
    dict of all functions and classes defined in the module.
    To also list the variables it is necessary to define explicitly with the special variable on your module
    _include
    **kwargs:
    _include -> to includes any definition and variables
    _exclude -> to exclude any definition
    :param instance:
    :return: List[str]
    """
    assert isinstance(instance, types.ModuleType), "You need to submit a module instance."
    logger.debug(f"Checking module {instance.__name__}")
    definitions = {}
    for i in dir(instance):
        if i.startswith('_'):
            continue
        exclude = get_attr_if_exists(instance, "_exclude") or kwargs.get("_exclude") or []
        include = get_attr_if_exists(instance, "_include") or kwargs.get("_include") or []

        obj = get_attr_if_exists(instance, i)

        if i in include:
            definitions[i] = obj

        if obj is not None and i not in exclude and callable(obj):
            if obj.__module__ == instance.__name__:
                definitions[i] = obj
    logger.debug(f"Collected: {definitions}")
    return definitions


def install_if_not(lib_name: str):
    try:
        importlib.import_module(lib_name)
    except ImportError:
        subprocess.run([f"{sys.executable}", "-m", "pip", "install", "--user", f"{lib_name}"])


def set_log_level(level: Union[int, str]):
    """
    Default log level is INFO
    CRITICAL = 50
    FATAL = CRITICAL
    ERROR = 40
    WARNING = 30
    WARN = WARNING
    INFO = 20
    DEBUG = 10
    NOTSET = 0
    """
    log = logging.getLogger()
    log.setLevel(level)
    logger.info(f"Update log level to {level}")


def logger_level():
    import logging
    return logging.getLogger().level


def combine_with_all(a: list, b: list, n_a_combinations: int = 1, is_random: bool = False) -> List[Tuple[Any, ...]]:
    """
    >>> a = [1, 2, 3]
    >>> b = ['anything_a', 'anything_b']
    >>> combine_with_all(a, b)
    [(1, 'anything_a'), (1, 'anything_b'), (2, 'anything_a'), (2, 'anything_b'), (3, 'anything_a'), (3, 'anything_b')]
    >>> combine_with_all(a, b, n_a_combinations=2)
    [((1, 2), 'anything_a'), ((1, 2), 'anything_b'),
    ((1, 3), 'anything_a'), ((1, 3), 'anything_b'),
    ((2, 3), 'anything_a'), ((2, 3), 'anything_b')]
    """
    if not isinstance(n_a_combinations, int):
        raise TypeError(f"Please send {int}.")
    n_a_combinations = len(a) if n_a_combinations > len(a) else abs(n_a_combinations)

    combination = itertools.combinations(a, n_a_combinations) if n_a_combinations > 1 else a
    product_with_b = list(itertools.product(combination, b))
    if is_random:
        random.shuffle(product_with_b)
    return product_with_b


class CjTest(object):
    __template_unittest_function = """
    def test_{func_name}(self):
        pass
        """
    __template_unittest_class = """
class {class_name}Test(unittest.TestCase):
    {func_tests}
        """

    __template_unittest = """import unittest

{tests}

if __name__ == '__main__':
    unittest.main()

        """

    __prefix_attr_err = "Attr Check Error {attr_}."

    def __init__(self, instance_obj: object):
        self._prefix_attr = f"__{instance_obj.__class__.__name__}__"
        self._instance_obj = instance_obj
        self._set_attr_current_values()
        self._checks = []
        self._n_checks_passed = 0

    @property
    def checks(self):
        return self._checks

    @property
    def n_checks(self):
        return len(self._checks)

    @property
    def _instance_obj_attrs(self):
        return filter(lambda attr_: attr_.__contains__('__') is False, dir(self._instance_obj))

    def _get_attr_obj(self, attr_: str):
        if not hasattr(self._instance_obj, attr_):
            raise ValueError(f"Attr {attr_} not found.")
        value = getattr(self._instance_obj, attr_)
        return self._Attr(attr_, value)

    def _set_attr_current_values(self):
        for attr_ in self._instance_obj_attrs:
            attr_obj = self._get_attr_obj(attr_)
            attr_name = self.parse_attr(attr_)
            setattr(self, attr_name, attr_obj)

    def parse_attr(self, attr_: str):
        attr_ = self._valid_attr(attr_)
        return f'{self._prefix_attr}{attr_}'

    def __getattr__(self, item):
        return self.__getattribute__(self.parse_attr(item))

    class _Attr(object):
        def __init__(self, name: str, value: Any):
            self.name = name
            self.is_callable = callable(value)
            self.is_private = self.name.startswith('_')
            self.is_bool = value is True or value is False
            self.is_class = isinstance(value, ClassType)
            self.is_function = isinstance(value, FunctionType)
            self.class_of_attr = value.__class__
            self._operator_repr = None
            self.tests_case = []

        def __repr__(self):
            return f"{self.name}"

        def __str__(self):
            return f"{self.name}"

        def __len__(self):
            return len(self.tests_case)

        def __eq__(self, other):
            """ ==value """
            if isinstance(other, self.__class__):
                return NotImplemented
            self.tests_case = (other, self.class_of_attr.__eq__, '==')
            return self

        def __ge__(self, other):
            """>=value """
            if isinstance(other, self.__class__):
                return NotImplemented
            self.tests_case = (other, self.class_of_attr.__ge__, '>=')
            return self

        def __gt__(self, other):
            """>value """
            if isinstance(other, self.__class__):
                return NotImplemented
            self.tests_case = (other, self.class_of_attr.__gt__, '>')
            return self

        def __le__(self, other):
            """ <=value. """
            if isinstance(other, self.__class__):
                return NotImplemented
            self.tests_case = (other, self.class_of_attr.__le__, '<=')
            return self

        def __lt__(self, other):
            """ <value. """
            if isinstance(other, self.__class__):
                return NotImplemented
            self.tests_case = (other, self.class_of_attr.__lt__, '<')
            return self

        def __ne__(self, other):
            """ !=value. """
            if isinstance(other, self.__class__):
                return NotImplemented
            self.tests_case = (other, self.class_of_attr.__ne__, '!=')
            return self

        def copy(self):
            return copy(self)

        def run(self, current_value):
            expected, operator, _ = self.tests_case
            if not operator(current_value, expected):
                return [f"{repr(current_value)} not {_} {repr(expected)}"]

            return []

    def _valid_attr(self, attr_name: str):
        assert hasattr(self._instance_obj,
                       attr_name), f"{self.__prefix_attr_err.format(attr_=repr(attr_name))} isn't defined."
        return attr_name

    def add_check(self, *check_: _Attr):
        for i in check_:
            if i not in self._checks:
                self._checks.append(i)

    def remove_check(self, index: int):
        self._checks.pop(index)

    def check_attr(self, attr_name: Union[str, _Attr]):
        if isinstance(attr_name, str):
            stored_test = self.__getattribute__(self.parse_attr(attr_name))
        else:
            stored_test = attr_name
        current_value = getattr(self._instance_obj, stored_test.name)
        if not stored_test.is_callable:
            tests_ = stored_test.run(current_value)
            passed = not any(tests_)
            self._n_checks_passed += len(stored_test) - len(tests_)
            msg_err = f"{self.__prefix_attr_err.format(attr_=repr(stored_test.name))} {' '.join(tests_)}"
            assert passed, msg_err

    def check_all(self):
        for attr_ in self._checks:
            self.check_attr(attr_)

    @classmethod
    def _get_class_test(cls, ref):
        func_tests = ''.join(cls.__template_unittest_function.format(func_name=i) for i in list_methods(ref))
        return cls.__template_unittest_class.format(class_name=ref.__name__, func_tests=func_tests)

    @classmethod
    def _get_func_test(cls, ref):
        return cls.__template_unittest_function.format(func_name=ref.__name__)

    @classmethod
    def _get_test(cls, ref):
        if isinstance(ref, (FunctionType, types.MethodType)):
            return cls._get_func_test(ref)
        if isinstance(ref, type):
            return cls._get_class_test(ref)
        raise TypeError("send a function or class reference")

    @classmethod
    def build_test(cls, reference):
        module_func_test = []
        tests = []
        if isinstance(reference, types.ModuleType):
            for _, ref in module_references(reference).items():
                if isinstance(ref, type):
                    tests.append(cls._get_test(ref))
                    continue
                module_func_test.append(cls._get_test(ref))
        else:
            if isinstance(reference, type):
                tests.append(cls._get_test(reference))
            else:
                module_func_test.append(cls._get_test(reference))
        if module_func_test:
            module_func_test = ''.join(module_func_test)
            tests = [cls.__template_unittest_class.format(class_name='Module', func_tests=module_func_test)] + tests
        return cls.__template_unittest.format(tests='\n'.join(tests))


def _add_license(base_dir, ext='.py'):
    from cereja.file import FileIO
    from cereja.config import BASE_DIR
    licence_file = FileIO.load(BASE_DIR)
    for file in FileIO.load_files(base_dir, ext=ext, recursive=True):
        if 'Copyright (c) 2019 The Cereja Project' in file.string:
            continue
        file.insert('"""\n' + licence_file.string + '\n"""')
        file.save(exist_ok=True)


def _compress_list(input_list, size):
    assert len(input_list) >= size, f'{len(input_list), size}'

    skip = len(input_list) // size

    output = [input_list[i] for i in range(0, len(input_list), skip)]

    return output[:size]


def rescale_values(values: List[Any], granularity: int) -> List[Any]:
    """
    Resizes a list of values
    eg.
        >>> import cereja as cj
        >>> cj.rescale_values(values=list(range(100)), granularity=10)
        [0, 10, 20, 30, 40, 50, 60, 70, 80, 90]
        >>> cj.rescale_values(values=list(range(5)), granularity=10)
        [0, 0, 0, 1, 1, 1, 2, 2, 2, 3]

    @param values: Sequence of anything
    @param granularity: is a integer
    @return: rescaled list of values.
    """

<<<<<<< HEAD
=======

>>>>>>> cd52966a
    if len(values) >= granularity:
        return _compress_list(values, granularity)
    if len(values) == 0:
        return []
    cluster = int(len(values) / granularity)
    if cluster == 0:
        multiplier = int(granularity / len(values) + 1)
        oversampling = []

        for array in values:
            for i in range(multiplier):
                oversampling.append(array)

        values = oversampling
        cluster = 1

    flatten_result = []
    start_interval = 0

    for i in range(granularity):
        frames = values[start_interval:start_interval + cluster]
        flatten_result.append(frames[-1])
        start_interval += cluster

    assert len(
            flatten_result) == granularity, f"Error while resizing the list size {len(flatten_result)} != {granularity}"
    return flatten_result


class Source:

    def __init__(self, reference: Any):
        self._source_code = inspect.getsource(reference)

    @property
    def source_code(self):
        return self._source_code

    def save(self, path_, **kwargs):
        from cereja import FileIO, Path
        assert Path(path_).suffix == '.py', "Only python source code."
        FileIO.create(path_, self._source_code).save(**kwargs)


def is_iterable(obj: Any) -> bool:
    """
    Return whether an object is iterable or not.

    :param obj: Any object for check
    """
    return isinstance(obj, Iterable)


def is_sequence(obj: Any) -> bool:
    """
    Return whether an object a Sequence or not, exclude strings and empty obj.

    :param obj: Any object for check
    """
    return not isinstance(obj, (str, dict, bytes)) and is_iterable(obj)


def is_numeric_sequence(obj: Sequence[Number]) -> bool:
    try:
        from cereja.array import flatten
        sum(flatten(obj))
    except (TypeError, ValueError):
        return False
    return True<|MERGE_RESOLUTION|>--- conflicted
+++ resolved
@@ -37,11 +37,7 @@
            'get_implements', 'get_instances_of', 'import_string',
            'install_if_not', 'invert_dict', 'logger_level', 'module_references', 'set_log_level', 'time_format',
            'string_to_literal', 'rescale_values', 'Source', 'sample', 'obj_repr', 'truncate', 'type_table_of',
-<<<<<<< HEAD
            'list_methods', 'can_do', 'chunk', 'is_iterable', 'is_sequence', 'is_numeric_sequence']
-=======
-           'list_methods', 'can_do', 'chunk','is_iterable', 'is_sequence', 'is_numeric_sequence']
->>>>>>> cd52966a
 
 logger = logging.getLogger(__name__)
 
@@ -74,41 +70,28 @@
     @param max_batches: limit number of batches
     @return: list of batches
     """
-<<<<<<< HEAD
-    start_time = time.time()
-=======
->>>>>>> cd52966a
+
     assert is_iterable(data), f"Chunk isn't possible, because value {data} isn't iterable."
     if batch_size is None and max_batches is None:
         yield data
 
     data = list(data) if isinstance(data, (set, tuple, str, bytes, bytearray)) else copy(data)
-<<<<<<< HEAD
     _dict_temp_keys = [] if not isinstance(data, dict) else list(data)
-=======
-
->>>>>>> cd52966a
     if not batch_size or batch_size > len(data) or batch_size < 1:
         if isinstance(max_batches, (int, float)) and max_batches > 0:
             batch_size = len(data) // max_batches or len(data)
         else:
             batch_size = len(data)
 
-<<<<<<< HEAD
     if is_random:
         if isinstance(data, dict):
             random.shuffle(_dict_temp_keys)
         else:
             random.shuffle(data)
-=======
-    if is_random and not isinstance(data, dict):
-        random.shuffle(data)
->>>>>>> cd52966a
 
     if max_batches is None:
         max_batches = len(data) // batch_size if len(data) % batch_size == 0 else len(data) // batch_size + 1
 
-<<<<<<< HEAD
     for i in range(0, len(data), batch_size):
 
         if isinstance(data, dict):
@@ -121,21 +104,6 @@
         max_batches -= 1
         if not max_batches:
             break
-=======
-    while max_batches and len(data):
-        if isinstance(data, dict):
-            temp_data = random.sample(list(data), min(batch_size, len(data))) if is_random else list(data)[:batch_size]
-            result = {key: data.pop(key) for key in temp_data}
-        else:
-            result = data[:batch_size]
-
-            if fill_with is not None and len(result) < batch_size:
-                result += [fill_with] * (batch_size - len(result))
-            data = data[batch_size:]
-
-        yield result
-        max_batches -= 1
->>>>>>> cd52966a
 
 
 def truncate(text: Union[str, bytes], k=4):
@@ -691,10 +659,6 @@
     @return: rescaled list of values.
     """
 
-<<<<<<< HEAD
-=======
-
->>>>>>> cd52966a
     if len(values) >= granularity:
         return _compress_list(values, granularity)
     if len(values) == 0:
