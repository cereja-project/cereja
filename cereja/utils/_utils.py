"""
Copyright (c) 2019 The Cereja Project
Permission is hereby granted, free of charge, to any person obtaining a copy
of this software and associated documentation files (the "Software"), to deal
in the Software without restriction, including without limitation the rights
to use, copy, modify, merge, publish, distribute, sublicense, and/or sell
copies of the Software, and to permit persons to whom the Software is
furnished to do so, subject to the following conditions:
The above copyright notice and this permission notice shall be included in all
copies or substantial portions of the Software.
THE SOFTWARE IS PROVIDED "AS IS", WITHOUT WARRANTY OF ANY KIND, EXPRESS OR
IMPLIED, INCLUDING BUT NOT LIMITED TO THE WARRANTIES OF MERCHANTABILITY,
FITNESS FOR A PARTICULAR PURPOSE AND NONINFRINGEMENT. IN NO EVENT SHALL THE
AUTHORS OR COPYRIGHT HOLDERS BE LIABLE FOR ANY CLAIM, DAMAGES OR OTHER
LIABILITY, WHETHER IN AN ACTION OF CONTRACT, TORT OR OTHERWISE, ARISING FROM,
OUT OF OR IN CONNECTION WITH THE SOFTWARE OR THE USE OR OTHER DEALINGS IN THE
SOFTWARE.
"""
import ast
import ctypes
import gc
import math
import re
import string
import threading
import time
from collections import OrderedDict, defaultdict
from importlib import import_module
import importlib
import sys
import types
import random
from typing import Any, Union, List, Tuple, Sequence, Iterable, Dict, MappingView, Optional, Callable, AnyStr, Iterator
import logging
import itertools
from copy import copy
import inspect
from pprint import PrettyPrinter

from .decorators import depreciation
# Needed init configs
from ..config.cj_types import ClassType, FunctionType, Number
from itertools import combinations as itertools_combinations

__all__ = [
    "CjTest",
    "camel_to_snake",
    "camel_case_to_snake",
    "snake_case_to_camel",
    "combine_with_all",
    "fill",
    "get_attr_if_exists",
    "get_implements",
    "get_instances_of",
    "import_string",
    "install_if_not",
    "invert_dict",
    "logger_level",
    "module_references",
    "set_log_level",
    "time_format",
    "string_to_literal",
    "rescale_values",
    "Source",
    "sample",
    "visualize_sample",
    "obj_repr",
    "truncate",
    "type_table_of",
    "list_methods",
    "can_do",
    "chunk",
    "is_iterable",
    "is_indexable",
    "is_sequence",
    "is_numeric_sequence",
    "clipboard",
    "sort_dict",
    "dict_append",
    "to_tuple",
    "dict_to_tuple",
    "list_to_tuple",
    "group_by",
    "dict_values_len",
    "dict_max_value",
    "dict_min_value",
    "dict_filter_value",
    "get_zero_mask",
    "get_batch_strides",
    "prune_values",
    "split_sequence",
    "has_length",
    "combinations",
    "combinations_sizes",
    "value_from_memory",
    "str_gen",
    "set_interval",
    "SourceCodeAnalyzer",
    "map_values",
    'decode_coordinates',
    'encode_coordinates',
<<<<<<< HEAD
=======
    'SingletonMeta'
>>>>>>> 990bc614
]

logger = logging.getLogger(__name__)


class NoStringWrappingPrettyPrinter(PrettyPrinter):
    def __init__(self, str_width):
        super().__init__()
        self.str_width = str_width

    def _format(self, object, *args):
        if isinstance(object, str):
            width = self._width
            self._width = self.str_width
            try:
                super()._format(object, *args)
            finally:
                self._width = width
        else:
            super()._format(object, *args)


def is_indexable(v):
    return hasattr(v, "__getitem__")


def split_sequence(seq: List[Any], is_break_fn: Callable) -> List[List[Any]]:
    """
    Split a sequence into subsequences based on a break function.
    @param seq: sequence to split
    @param is_break_fn: function that returns True if the sequence should be split at the current index
    e.g:
    >>> import cereja as cj
    >>> seq = [1, 2, 3, 4, 5, 6, 7, 8, 9]
    >>> cj.split_sequence(seq, lambda current_val: current_val % 3 == 0)
    [[1, 2, 3], [4, 5, 6], [7, 8, 9]]
    >>> cj.split_sequence(seq, lambda current_val, next_val: current_val % 2 == 0 and next_val % 3 == 0)
    [[1, 2], [3, 4, 5, 6, 7, 8], [9]]
    >>> cj.split_sequence(seq, lambda: True)
    [[1], [2], [3], [4], [5], [6], [7], [8], [9]]
    >>> cj.split_sequence(seq, lambda current_val, next_val, index: seq[index-1] % 2 == 0 and current_val % 3 == 0)
    [[1, 2, 3], [4, 5, 6, 7, 8, 9]]
    @return: list of subsequences
    """
    if not isinstance(seq, list) or not seq:
        raise ValueError("The sequence must be a non-empty list.")

    if not callable(is_break_fn):
        raise TypeError("is_break_fn must be a function.")

    sub_seqs = []
    start_idx = 0
    if len(seq) == 1:
        return [seq]
    for idx, is_break in enumerate(map_values(seq, is_break_fn)):
        if is_break:
            sub_seqs.append(seq[start_idx:idx + 1])
            start_idx = idx + 1
    if start_idx < len(seq):
        sub_seqs.append(seq[start_idx:])
    return sub_seqs


def map_values(obj: Union[dict, list, tuple, Iterator], fn: Callable) -> Union[dict, list, tuple, Iterator]:
    fn_arg_count = SourceCodeAnalyzer(fn).argument_count
    is_dict = isinstance(obj, dict)
    if isinstance(obj, dict):
        obj = obj.items()
    _iter = iter(obj)
    last = next(_iter, '__stop__')
    if last == '__stop__':
        return map(fn, obj)
    idx = 0
    while last != '__stop__':
        _args = None
        _next = next(_iter, '__stop__')

        if fn_arg_count == 1:
            _args = (last,)
        elif fn_arg_count == 2:
            _args = (last, None if _next == '__stop__' else _next)
        elif fn_arg_count == 3:
            _args = (last, None if _next == '__stop__' else _next, idx)
        if _next == '__stop__' and fn_arg_count >= 2:
            if idx == 0:
                yield fn(*_args)
            break
        yield fn(*_args) if _args else last
        last = _next
        idx += 1


def chunk(
        data: Sequence,
        batch_size: int = None,
        fill_with: Any = None,
        is_random: bool = False,
        max_batches: int = None,
) -> List[Union[Sequence, List, Tuple, Dict]]:
    """

    e.g:
    >>> import cereja as cj

    >>> data = list(range(15))
    [0, 1, 2, 3, 4, 5, 6, 7, 8, 9, 10, 11, 12, 13, 14]

    >>> cj.chunk(data, batch_size=4)
    [[0, 1, 2, 3], [4, 5, 6, 7], [8, 9, 10, 11], [12, 13, 14]]

    >>> cj.chunk(data, batch_size=4, is_random=True, fill_with=0)
    [[7, 2, 11, 4], [10, 6, 1, 13], [12, 9, 5, 0], [8, 3, 14, 0]]

    >>> data = {"key1": 'value1', "key2": 'value2', "key3": 'value3', "key4": 'value4'}

    >>> cj.chunk(data, batch_size=2,is_random=True)
    [{'key3': 'value3', 'key2': 'value2'}, {'key1': 'value1', 'key4': 'value4'}]

    @param data: Iterable data
    @param batch_size: number of items per batch
    @param fill_with: Any, but isn't valid for dict
    @param is_random: shuffle data
    @param max_batches: limit number of batches
    @return: list of batches
    """

    assert (
            is_iterable(data) and len(data) > 0
    ), f"Chunk isn't possible, because value {data} isn't valid."
    if batch_size is None and max_batches is None:
        return [data]

    # used to return the same data type
    __parser = None

    if isinstance(data, (dict, tuple, set)):
        __parser = type(data)
        data = data.items() if isinstance(data, dict) else data

    data = (
        list(data)
        if isinstance(data, (set, tuple, str, bytes, bytearray, MappingView))
        else copy(data)
    )
    if not batch_size or batch_size > len(data) or batch_size < 1:
        if isinstance(max_batches, (int, float)) and max_batches > 0:
            batch_size = math.ceil(len(data) / max_batches)
        else:
            batch_size = len(data)

    if is_random:
        random.shuffle(data)

    if max_batches is None:
        max_batches = (
            len(data) // batch_size
            if len(data) % batch_size == 0
            else len(data) // batch_size + 1
        )

    batches = []
    for i in range(0, len(data), batch_size):

        result = data[i: i + batch_size]
        if fill_with is not None and len(result) < batch_size:
            result += [fill_with] * (batch_size - len(result))
        batches.append(__parser(result) if __parser is not None else result)
        max_batches -= 1
        if not max_batches:
            break
    return batches


def _get_tkinter():
    try:
        from tkinter import Tk
    except ImportError:
        raise ValueError("Sorry. Isn't possible.")
    return Tk()


def clipboard() -> str:
    return _get_tkinter().clipboard_get()


def truncate(data: Union[Sequence], k_iter: int = 0, k_str: int = 0, k_dict_keys: int = 0):
    """
    Truncates the data to the specified number of elements in half(+1 if odd) + half, adding a filler in between.
    If the data is a dictionary, then truncates recursively until data is "truncatable".
    Allows to specify a different to k to strings and number of dictionary keys.
    Args:
        data: sequence
        k_iter: number of elements of iterable data to return
        k_str: number of elements of strings to return
        k_dict_keys: number of dictionary keys to return
    Returns:
        truncated data
    """
    assert all(isinstance(k, int) and k >= 0 for k in
               (k_iter, k_str, k_dict_keys)), 'k parameters should be an integer equal to or larger than 0'

    data = copy(data)
    if isinstance(data, dict):
        if k_dict_keys:
            data = {key: data.get(key, '<…>') for key in truncate(list(data.keys()), k_dict_keys)}
            if k_iter or k_str:
                data = {truncate(key, k_iter, k_str): value for key, value in data.items()}
        for key, value in data.items():
            data[key] = truncate(value, k_iter, k_str, k_dict_keys)
    elif isinstance(data, str):
        if k_str == 0:
            return data
        k_str = min(k_str, len(data))
        n = k_str // 2
        filler = '…' if len(data) > k_str else ''
        return data[:(k_str - n)] + filler + data[-n:] if n else data[:(k_str - n)] + filler
    elif isinstance(data, Iterable):
        if k_iter == 0:
            return data
        k_iter = min(k_iter, len(data))
        n = k_iter // 2
        if isinstance(data, bytes):
            filler = b'...' if len(data) > k_iter else b''
            return data[:(k_iter - n)] + filler + data[-n:] if n else data[:(k_iter - n)] + filler
        else:
            filler = ['<…>'] if len(data) > k_iter else []
        if isinstance(data, list):
            if n:
                return [truncate(dt, k_iter, k_str, k_dict_keys) for dt in data[:(k_iter - n)]] + filler + \
                    [truncate(dt, k_iter, k_str, k_dict_keys) for dt in data[-n:]]
            return [truncate(dt, k_iter, k_str, k_dict_keys) for dt in data[:(k_iter - n)]] + filler
        elif isinstance(data, set):
            if n:
                return set([truncate(dt, k_iter, k_str, k_dict_keys) for dt in list(data)[:(k_iter - n)]] + filler + \
                           [truncate(dt, k_iter, k_str, k_dict_keys) for dt in list(data)[-n:]])
            return set([truncate(dt, k_iter, k_str, k_dict_keys) for dt in list(data)[:(k_iter - n)]] + filler)
        return data
    return data


def obj_repr(
        obj_, attr_limit=10, val_limit=3, show_methods=False, show_private=False, deep=3
):
    try:
        if isinstance(obj_, (str, bytes)):
            return truncate(obj_, k_iter=attr_limit)
        if isinstance(obj_, (bool, float, int, complex)):
            return obj_
        rep_ = []
        if deep > 0:
            for attr_ in dir(obj_):
                if attr_.startswith("_") and not show_private:
                    continue
                obj = obj_.__getattribute__(attr_)

                if isinstance(obj, (str, bool, float, int, complex, bytes, bytearray)):
                    rep_.append(f"{attr_} = {obj_repr(obj)}")
                    continue
                if callable(obj) and not show_methods:
                    continue

                if is_iterable(obj):
                    temp_v = []
                    for k in obj:
                        if isinstance(obj, dict):
                            k = f"{k}:{type(obj[k])}"
                        elif is_iterable(k):
                            k = obj_repr(k, deep=deep)
                            deep -= 1
                        else:
                            k = str(k)
                        temp_v.append(k)
                        if len(temp_v) == val_limit:
                            break
                    temp_v = ", ".join(temp_v)  # fix me, if bytes ...
                    obj = f"{obj.__class__.__name__}({temp_v} ...)"
                rep_.append(f"{attr_} = {obj}")
                if len(rep_) >= attr_limit:
                    rep_.append("...")
                    break
        else:
            return repr(obj_)

    except Exception as err:
        logger.error(err)
        rep_ = []
    rep_ = ",\n    ".join(rep_)
    __repr_template = f"""
    {rep_}
    """
    return f"{obj_.__class__.__name__} ({__repr_template})"


def can_do(obj: Any) -> List[str]:
    """
    List methods and attributes of a Python object.

    It is essentially the builtin `dir` function without the private methods and attributes

    @param obj: Any
    @return: list of attr names sorted by name
    """
    return sorted([i for i in filter(lambda attr: not attr.startswith("_"), dir(obj))])


def sample(
        v: Sequence, k: int = None, is_random: bool = False) -> Union[list, dict, set, Any]:
    """
    Get sample of anything

    @param v: Any
    @param k: int
    @param is_random: default False
    @return: sample iterable
    """
    result = chunk(v, batch_size=k, is_random=is_random, max_batches=1)[0]

    if k == 1 and len(result) == 1:
        if isinstance(result, dict):
            return result
        return next(iter(result))
    return result


def visualize_sample(v: Sequence, k: int = None, is_random: bool = False, tr_k_iter: int = 6, tr_k_str: int = 20,
                     tr_k_dict_keys: int = 20, p_print: bool = True, str_width: int = 200):
    """
    Samples then (p)prints a (truncated) version of the sample. Helpful for visualizing data structures.
    Args:
        v: sequence
        k: number of samples
        is_random: should shuffle
        tr_k_iter: how many items of iterables to keep in the truncated version of the sample, `0` to disable
        tr_k_str: truncated length of strings, `0` to disable
        tr_k_dict_keys: truncated number of dictionary keys, `0` to disable
        p_print: should pprint or print
        str_width: width of strings in the output, used if p_print
    """

    obj_sample = sample(v=copy(v), k=k, is_random=is_random)
    truncated_sample = truncate(data=obj_sample, k_iter=tr_k_iter, k_str=tr_k_str, k_dict_keys=tr_k_dict_keys)
    if p_print:
        pprint = NoStringWrappingPrettyPrinter(str_width=str_width).pprint
        pprint(truncated_sample)
    else:
        print(truncated_sample)


def type_table_of(o: Union[list, tuple, dict]):
    if isinstance(o, (list, tuple)):
        type_table = {i: type(i) for i in o}
    elif isinstance(o, dict):
        type_table = {}
        for k, v in o.items():
            if isinstance(o, dict):
                v = type_table_of(v)
            type_table[k] = (v, type(v))
    else:
        type_table = {o: type(o)}

    return type_table


def camel_case_to_snake(value: str):
    snaked_ = []
    for i, char in enumerate(value):
        if not i == 0 and char.isupper():
            char = f"_{char}"
        snaked_.append(char)
    return "".join(snaked_).lower()


@depreciation(alternative="camel_case_to_snake")
def camel_to_snake(value: str):
    return camel_case_to_snake(value)


def camel_case(value: str, sep: Union[str, None] = None, upper_first=False):
    if sep is None:
        sep = [" "]
    elif isinstance(sep, (str, int, float)):
        sep = [str(sep)]
    value = value.lower().title()
    for sp in sep:
        value = value.replace(sp, '')
    if upper_first:
        return value
    return value[0].lower() + value[1:]


def snake_case_to_camel(value, upper_first=False):
    return camel_case(value, sep="_", upper_first=upper_first)


def get_implements(klass: type):
    classes = klass.__subclasses__()
    collected_classes = []
    for k in classes:
        k_classes = k.__subclasses__()
        if k_classes:
            collected_classes += get_implements(k)
        if not k.__name__.startswith("_"):
            collected_classes.append(k)
    return collected_classes


def get_instances_of(klass: type):
    return filter(lambda x: isinstance(x, klass), gc.get_objects())


def _invert_parser_key(key):
    return to_tuple(key) if isinstance(key, (list, set, dict)) else key


def _invert_append(obj, k, v):
    dict_append(obj, k, v)
    if len(obj[k]) == 1:
        obj[k] = obj[k][0]


def invert_dict(dict_: Union[dict, set]) -> dict:
    """
    Inverts the key by value
    e.g:
    >>> example = {"a": "b", "c": "d"}
    >>> invert_dict(example)
    {"b" : "a", "d": "c"}
    :return: dict
    """

    if not isinstance(dict_, dict):
        raise TypeError("Send a dict object.")
    new_dict = {}
    for key, value in dict_.items():
        key = _invert_parser_key(key)

        if isinstance(value, dict):
            if key not in new_dict:
                new_dict.update({key: invert_dict(value)})
            else:
                _invert_append(new_dict, key, invert_dict(value))
            continue
        if isinstance(value, (tuple, list, set)):
            for k in dict_[key]:
                k = _invert_parser_key(k)
                _invert_append(new_dict, k, key)
            continue

        if value not in new_dict:
            new_dict[value] = key
        else:
            value = _invert_parser_key(value)
            _invert_append(new_dict, value, key)

    return new_dict


def group_by(values, fn, get_freq: bool = False) -> Union[dict, Tuple[dict, dict]]:
    """
    group items by result of fn (function)

    eg.
    >>> import cereja as cj
    >>> values = ['joab', 'leite', 'da', 'silva', 'Neto', 'você']
    >>> cj.group_by(values, lambda x: 'N' if x.lower().startswith('n') else 'OTHER')
    # {'OTHER': ['joab', 'leite', 'da', 'silva', 'você'], 'N': ['Neto']}
    >>> cj.group_by(values, lambda x: 'N' if x.lower().startswith('n') else 'OTHER', get_freq=True)
    # ({'OTHER': ['joab', 'leite', 'da', 'silva', 'você'], 'N': ['Neto']},
    #  {'OTHER': 5, 'N': 1})

    @param values: list of values
    @param fn: a function
    @param get_freq: if True, returns a tuple containing the main result of the function followed by the frequency
    distribution of the groups, respectively
    """
    d = defaultdict(list)
    for el in values:
        d[fn(el)].append(el)

    d = dict(d)
    result = (d, dict(map(lambda t: (t[0], len(t[1])), d.items()))) if get_freq else d
    return result


def import_string(dotted_path):
    """
    Import a dotted module path and return the attribute/class designated by the
    last name in the path. Raise ImportError if the import failed.
    """
    try:
        module_path, class_name = dotted_path.rsplit(".", 1)
    except ValueError as err:
        raise ImportError(f"{dotted_path} doesn't look like a module path") from err

    module = import_module(module_path)

    try:
        return getattr(module, class_name)
    except AttributeError as err:
        raise ImportError(
                f"Module {module_path} does not define a {class_name} attribute/class"
        ) from err


def get_attr_if_exists(obj: Any, attr: str) -> Union[object, None]:
    if hasattr(obj, attr):
        return getattr(obj, attr)
    return None


def time_format(seconds: float, format_="%H:%M:%S") -> Union[str, float]:
    """
    Default format is '%H:%M:%S'
    If the time exceeds 24 hours, it will return a format like 'X days HH:MM:SS'

    >>> time_format(3600)
    '01:00:00'
    >>> time_format(90000)
    '1 days 01:00:00'

    """
    # Check if seconds is a valid number
    if seconds >= 0 or seconds < 0:
        # Calculate the absolute value of days
        days = int(seconds // 86400)
        # Format the time
        time_ = time.strftime(format_, time.gmtime(abs(seconds) % 86400))
        # Return with days if more than 24 hours
        if days > 0:
            return f"{days} days {time_}"
        # Return the formatted time
        if seconds < 0:
            return f"-{time_}"
        return time_
    return seconds  # Return NaN or any invalid input as it is


def fill(value: Union[list, str, tuple], max_size, with_=" ") -> Any:
    """
    Calculates and adds value
    """
    fill_values = [with_] * (max_size - len(value))
    if isinstance(value, str):
        fill_values = " ".join(fill_values)
        value = f"{value}{fill_values}"
    elif isinstance(value, list):
        value += fill_values
    elif isinstance(value, tuple):
        value += tuple(fill_values)
    return value


def list_methods(klass) -> List[str]:
    methods = []
    for i in dir(klass):
        if i.startswith("_") or not callable(getattr(klass, i)):
            continue
        methods.append(i)
    return methods


def string_to_literal(val: Union[str, bytes]):
    if isinstance(val, (str, bytes)):
        try:
            return ast.literal_eval(val)
        except:
            pass
    return val


def module_references(instance: types.ModuleType, **kwargs) -> dict:
    """
    dict of all functions and classes defined in the module.
    To also list the variables it is necessary to define explicitly with the special variable on your module
    _include
    **kwargs:
    _include -> to includes any definition and variables
    _exclude -> to exclude any definition
    :param instance:
    :return: List[str]
    """
    assert isinstance(
            instance, types.ModuleType
    ), "You need to submit a module instance."
    logger.debug(f"Checking module {instance.__name__}")
    definitions = {}
    for i in dir(instance):
        if i.startswith("_"):
            continue
        exclude = (
                get_attr_if_exists(instance, "_exclude") or kwargs.get("_exclude") or []
        )
        include = (
                get_attr_if_exists(instance, "_include") or kwargs.get("_include") or []
        )

        obj = get_attr_if_exists(instance, i)

        if i in include:
            definitions[i] = obj

        if obj is not None and i not in exclude and callable(obj):
            if obj.__module__ == instance.__name__:
                definitions[i] = obj
    logger.debug(f"Collected: {definitions}")
    return definitions


def get_python_executable():
    import cereja as cj
    if sys.platform == 'win32':
        exec_paths = ['python.exe',
                      'Scripts/python.exe',
                      'bin/python.exe']
        exec_python = None
        for p in exec_paths:
            _exec_python = cj.Path(f'{sys.exec_prefix}/{p}')
            if _exec_python.exists:
                exec_python = _exec_python
                break
        assert exec_python is not None, 'Error to install dependences: Python executable not founded.'

    else:
        exec_python = sys.executable

    return exec_python


def install_if_not(lib_name: str):
    from cereja.display import console

    try:
        importlib.import_module(lib_name)
        output = "Alredy Installed"
    except ImportError:
        from ..system.commons import run_on_terminal

        command_ = f'"{get_python_executable()}" -m pip install {lib_name}'
        output = run_on_terminal(command_)
    console.log(output)


def set_log_level(level: Union[int, str]):
    """
    Default log level is INFO
    CRITICAL = 50
    FATAL = CRITICAL
    ERROR = 40
    WARNING = 30
    WARN = WARNING
    INFO = 20
    DEBUG = 10
    NOTSET = 0
    """
    log = logging.getLogger()
    log.setLevel(level)
    logger.info(f"Update log level to {level}")


def logger_level():
    import logging

    return logging.getLogger().level


def combine_with_all(
        a: list, b: list, n_a_combinations: int = 1, is_random: bool = False
) -> List[Tuple[Any, ...]]:
    """
    >>> a = [1, 2, 3]
    >>> b = ['anything_a', 'anything_b']
    >>> combine_with_all(a, b)
    [(1, 'anything_a'), (1, 'anything_b'), (2, 'anything_a'), (2, 'anything_b'), (3, 'anything_a'), (3, 'anything_b')]
    >>> combine_with_all(a, b, n_a_combinations=2)
    [((1, 2), 'anything_a'), ((1, 2), 'anything_b'),
    ((1, 3), 'anything_a'), ((1, 3), 'anything_b'),
    ((2, 3), 'anything_a'), ((2, 3), 'anything_b')]
    """
    if not isinstance(n_a_combinations, int):
        raise TypeError(f"Please send {int}.")
    n_a_combinations = len(a) if n_a_combinations > len(a) else abs(n_a_combinations)

    combination = (
        itertools.combinations(a, n_a_combinations) if n_a_combinations > 1 else a
    )
    product_with_b = list(itertools.product(combination, b))
    if is_random:
        random.shuffle(product_with_b)
    return product_with_b


def value_from_memory(memory_id):
    """
    Retrieve the Python object stored at a specific memory address.

    Args:
    memory_id (int): The memory address of the object.

    Returns:
    object: The Python object stored at the given memory address, or None if the retrieval fails.
    """
    try:
        return ctypes.cast(memory_id, ctypes.py_object).value
    except (ValueError, ctypes.ArgumentError):
        raise ValueError(f"Memory ID {memory_id} isn't valid.")


def sort(iterable, reverse=False):
    """
    Sort a list that may contain a mix of different types including other lists or tuples.

    Args:
    iterable (list): A list which may contain mixed types.

    Returns:
    list: A sorted list.
    """

    def sort_key(elem):
        """
        A key function for sorting which handles elements of different types.
        Converts the element to a string for comparison purposes.
        """
        if isinstance(elem, (list, tuple)):
            return str([sort_key(e) for e in elem])
        return str(elem)

    return sorted(iterable, key=sort_key, reverse=reverse)


def combinations(iterable, size, is_sorted=False):
    """
    Generate all possible combinations of a certain size from an iterable.

    Args:
    iterable (iterable): An iterable of Python objects.
    size (int): The size of each combination.

    Returns:
    list of tuples: A list containing tuples of the combinations generated.
    """
    if not is_sorted:
        return list(itertools_combinations(iterable, size))
    try:
        return list(map(lambda x: tuple(sort(x)), itertools_combinations(iterable, size)))
    except Exception as err:
        raise Exception(f"Can't sort the pairs. {err}")


def combinations_sizes(iterable, min_size, max_size, is_sorted=False):
    """
    Generate all possible combinations for all sizes within the specified range from an iterable.

    Args:
    iterable (iterable): An iterable of Python objects.
    min_size (int): The minimum size of the combinations.
    max_size (int): The maximum size of the combinations.

    Returns:
    list of tuples: A list containing tuples of all combinations for sizes between min_size and max_size.
    """
    res = []
    for n in range(min_size, max_size + 1):
        res.extend(combinations(iterable, n, is_sorted=is_sorted))
    return res


class CjTest(object):
    __template_unittest_function = """
    def test_{func_name}(self):
        pass
        """
    __template_unittest_class = """
class {class_name}Test(unittest.TestCase):
    {func_tests}
        """

    __template_unittest = """import unittest

{tests}

if __name__ == '__main__':
    unittest.main()

        """

    __prefix_attr_err = "Attr Check Error {attr_}."

    def __init__(self, instance_obj: object):
        self._prefix_attr = f"__{instance_obj.__class__.__name__}__"
        self._instance_obj = instance_obj
        self._set_attr_current_values()
        self._checks = []
        self._n_checks_passed = 0

    @property
    def checks(self):
        return self._checks

    @property
    def n_checks(self):
        return len(self._checks)

    @property
    def _instance_obj_attrs(self):
        return filter(
                lambda attr_: attr_.__contains__("__") is False, dir(self._instance_obj)
        )

    def _get_attr_obj(self, attr_: str):
        if not hasattr(self._instance_obj, attr_):
            raise ValueError(f"Attr {attr_} not found.")
        value = getattr(self._instance_obj, attr_)
        return self._Attr(attr_, value)

    def _set_attr_current_values(self):
        for attr_ in self._instance_obj_attrs:
            attr_obj = self._get_attr_obj(attr_)
            attr_name = self.parse_attr(attr_)
            setattr(self, attr_name, attr_obj)

    def parse_attr(self, attr_: str):
        attr_ = self._valid_attr(attr_)
        return f"{self._prefix_attr}{attr_}"

    def __getattr__(self, item):
        return self.__getattribute__(self.parse_attr(item))

    class _Attr(object):
        def __init__(self, name: str, value: Any):
            self.name = name
            self.is_callable = callable(value)
            self.is_private = self.name.startswith("_")
            self.is_bool = value is True or value is False
            self.is_class = isinstance(value, ClassType)
            self.is_function = isinstance(value, FunctionType)
            self.class_of_attr = value.__class__
            self._operator_repr = None
            self.tests_case = []

        def __repr__(self):
            return f"{self.name}"

        def __str__(self):
            return f"{self.name}"

        def __len__(self):
            return len(self.tests_case)

        def __eq__(self, other):
            """==value"""
            if isinstance(other, self.__class__):
                return NotImplemented
            self.tests_case = (other, self.class_of_attr.__eq__, "==")
            return self

        def __ge__(self, other):
            """>=value"""
            if isinstance(other, self.__class__):
                return NotImplemented
            self.tests_case = (other, self.class_of_attr.__ge__, ">=")
            return self

        def __gt__(self, other):
            """>value"""
            if isinstance(other, self.__class__):
                return NotImplemented
            self.tests_case = (other, self.class_of_attr.__gt__, ">")
            return self

        def __le__(self, other):
            """<=value."""
            if isinstance(other, self.__class__):
                return NotImplemented
            self.tests_case = (other, self.class_of_attr.__le__, "<=")
            return self

        def __lt__(self, other):
            """<value."""
            if isinstance(other, self.__class__):
                return NotImplemented
            self.tests_case = (other, self.class_of_attr.__lt__, "<")
            return self

        def __ne__(self, other):
            """!=value."""
            if isinstance(other, self.__class__):
                return NotImplemented
            self.tests_case = (other, self.class_of_attr.__ne__, "!=")
            return self

        def copy(self):
            return copy(self)

        def run(self, current_value):
            expected, operator, _ = self.tests_case
            if not operator(current_value, expected):
                return [f"{repr(current_value)} not {_} {repr(expected)}"]

            return []

    def _valid_attr(self, attr_name: str):
        assert hasattr(
                self._instance_obj, attr_name
        ), f"{self.__prefix_attr_err.format(attr_=repr(attr_name))} isn't defined."
        return attr_name

    def add_check(self, *check_: _Attr):
        for i in check_:
            if i not in self._checks:
                self._checks.append(i)

    def remove_check(self, index: int):
        self._checks.pop(index)

    def check_attr(self, attr_name: Union[str, _Attr]):
        if isinstance(attr_name, str):
            stored_test = self.__getattribute__(self.parse_attr(attr_name))
        else:
            stored_test = attr_name
        current_value = getattr(self._instance_obj, stored_test.name)
        if not stored_test.is_callable:
            tests_ = stored_test.run(current_value)
            passed = not any(tests_)
            self._n_checks_passed += len(stored_test) - len(tests_)
            msg_err = f"{self.__prefix_attr_err.format(attr_=repr(stored_test.name))} {' '.join(tests_)}"
            assert passed, msg_err

    def check_all(self):
        for attr_ in self._checks:
            self.check_attr(attr_)

    @classmethod
    def _get_class_test(cls, ref):
        func_tests = "".join(
                cls.__template_unittest_function.format(func_name=i)
                for i in list_methods(ref)
        )
        return cls.__template_unittest_class.format(
                class_name=ref.__name__, func_tests=func_tests
        )

    @classmethod
    def _get_func_test(cls, ref):
        return cls.__template_unittest_function.format(func_name=ref.__name__)

    @classmethod
    def _get_test(cls, ref):
        if isinstance(ref, (FunctionType, types.MethodType)):
            return cls._get_func_test(ref)
        if isinstance(ref, type):
            return cls._get_class_test(ref)
        raise TypeError("send a function or class reference")

    @classmethod
    def build_test(cls, reference):
        module_func_test = []
        tests = []
        if isinstance(reference, types.ModuleType):
            for _, ref in module_references(reference).items():
                if isinstance(ref, type):
                    tests.append(cls._get_test(ref))
                    continue
                module_func_test.append(cls._get_test(ref))
        else:
            if isinstance(reference, type):
                tests.append(cls._get_test(reference))
            else:
                module_func_test.append(cls._get_test(reference))
        if module_func_test:
            module_func_test = "".join(module_func_test)
            tests = [
                        cls.__template_unittest_class.format(
                                class_name="Module", func_tests=module_func_test
                        )
                    ] + tests
        return cls.__template_unittest.format(tests="\n".join(tests))


def _add_license(base_dir, ext=".py"):
    from cereja.file import FileIO
    from cereja.config import BASE_DIR

    licence_file = FileIO.load(BASE_DIR)
    for file in FileIO.load_files(base_dir, ext=ext, recursive=True):
        if "Copyright (c) 2019 The Cereja Project" in file.string:
            continue
        file.insert('"""\n' + licence_file.string + '\n"""')
        file.save(exist_ok=True)


def _rescale_down(input_list, size):
    assert len(input_list) >= size, f"{len(input_list), size}"

    skip = len(input_list) // size
    for n, i in enumerate(range(0, len(input_list), skip), start=1):
        if n > size:
            break
        yield input_list[i]


def _rescale_up(values, k, fill_with=None, filling="inner"):
    size = len(values)
    assert size <= k, f"Error while resizing: {size} < {k}"

    clones = math.ceil(abs(size - k) / size)
    refill_values = abs(k - size * clones)
    if filling == "pre":
        for i in range(abs(k - size)):
            yield fill_with if fill_with is not None else values[0]

    for value in values:
        # guarantees that the original value will be returned
        yield value

        if filling != "inner":
            continue

        for i in range(clones - 1):  # -1 because last line.
            # value original or fill_with.
            yield fill_with if fill_with is not None else value
        if refill_values > 0:
            refill_values -= 1
            yield fill_with if fill_with is not None else value
        k -= 1
        if k < 0:
            break
    if filling == "post":
        for i in range(abs(k - size)):
            yield fill_with if fill_with is not None else values[-1]


def _interpolate(values, k):
    if isinstance(values, list):
        from ..array import Matrix

        # because true_div ...
        values = Matrix(values)
    size = len(values)

    first_position = 0
    last_position = size - 1
    step = (last_position - first_position) / (k - 1)

    positions = [first_position]
    previous_position = positions[-1]
    for _ in range(k - 2):
        positions.append(previous_position + step)
        previous_position = positions[-1]
    positions.append(last_position)

    for position in positions:
        previous_position = math.floor(position)
        next_position = math.ceil(position)
        if previous_position == next_position:
            yield values[previous_position]
        else:
            delta = position - previous_position
            yield values[previous_position] + (
                    values[next_position] - values[previous_position]
            ) / (next_position - previous_position) * delta


def rescale_values(
        values: List[Any],
        granularity: int,
        interpolation: bool = False,
        fill_with=None,
        filling="inner",
) -> List[Any]:
    """
    Resizes a list of values
    eg.
        >>> import cereja as cj
        >>> cj.rescale_values(values=list(range(100)),granularity=12)
        [0, 8, 16, 24, 32, 40, 48, 56, 64, 72, 80, 88]
        >>> cj.rescale_values(values=list(range(5)),granularity=10)
        [0, 0, 1, 1, 2, 2, 3, 3, 4, 4]
        >>> cj.rescale_values(values=list(range(5)),granularity=10, filling='pre')
        [0, 0, 0, 0, 0, 0, 1, 2, 3, 4]
        >>> cj.rescale_values(values=list(range(5)),granularity=10, filling='post')
        [0, 1, 2, 3, 4, 4, 4, 4, 4, 4]

        @note if you don't send any value for filling a value will be chosen arbitrarily depending on the filling type.

    If interpolation is set to True, then the resized values are calculated by interpolation,
    otherwise they are sub- ou upsampled from the original list


    @param values: Sequence of anything
    @param granularity: is a integer
    @param interpolation: is a boolean
    @param fill_with: only scale up, send any value for filling
    @param filling: in case of scale up, you can define how the filling will be (pre, inner, post). 'inner' is default.
    @return: rescaled list of values.
    """

    if interpolation:
        result = list(_interpolate(values, granularity))
    else:
        if len(values) >= granularity:
            result = list(_rescale_down(values, granularity))
        else:
            result = list(
                    _rescale_up(values, granularity, fill_with=fill_with, filling=filling)
            )

    assert (
            len(result) == granularity
    ), f"Error while resizing the list size {len(result)} != {granularity}"
    return result


class SourceCodeAnalyzer:
    def __init__(self, reference: Any):
        self._reference = reference
        self._name: Optional[str] = None
        self._doc: Optional[str] = None
        self._source_code: Optional[str] = None

    @property
    def source_code(self) -> str:
        if self._source_code is None:
            self._source_code = inspect.getsource(self._reference).lstrip()
        return self._source_code

    @property
    def name(self) -> str:
        if self._name is None:
            if hasattr(self._reference, "__name__"):
                self._name = self._reference.__name__
            else:
                self._name = self._reference.__class__.__name__
        return self._name

    @property
    def has_arguments(self) -> bool:
        return bool(inspect.signature(self._reference).parameters)

    @property
    def arguments(self):
        return inspect.signature(self._reference).parameters

    @property
    def argument_names(self) -> list:
        return list(self.arguments.keys())

    @property
    def argument_defaults(self) -> dict:
        return {k: v.default for k, v in self.arguments.items() if v.default != inspect.Parameter.empty}

    @property
    def argument_count(self) -> int:
        return len(self.arguments)

    @property
    def required_arguments(self) -> list:
        return [k for k, v in self.arguments.items() if v.default == inspect.Parameter.empty]

    @property
    def optional_arguments(self) -> list:
        return [k for k, v in self.arguments.items() if v.default != inspect.Parameter.empty]

    @property
    def has_kwargs(self) -> bool:
        return any(v.kind == inspect.Parameter.VAR_KEYWORD for v in self.arguments.values())

    @property
    def has_varargs(self) -> bool:
        return any(v.kind == inspect.Parameter.VAR_POSITIONAL for v in self.arguments.values())

    @property
    def docstring(self) -> Optional[str]:
        if self._doc is None:
            self._doc = inspect.getdoc(self._reference)
        return self._doc

    def save_source_code(self, path: str, **kwargs):
        from cereja import FileIO, Path

        path = Path(path)
        if path.is_dir:
            path = path.join(f"{self.name}.py")
        assert path.suffix == ".py", "Only Python source code is allowed."
        FileIO.create(path, self.source_code).save(**kwargs)


@depreciation(alternative="SourceCodeAnalyzer")
class Source(SourceCodeAnalyzer):
    def __init__(self, reference: Any):
        super().__init__(reference)


def is_iterable(obj: Any) -> bool:
    """
    Return whether an object is iterable or not.

    This function checks if the object has an __iter__ method or supports
    sequence-like indexing via __getitem__.

    Parameters:
    obj (Any): Any object to check for iterability.

    Returns:
    bool: True if the object is iterable, False otherwise.
    """
    return hasattr(obj, '__iter__') or hasattr(obj, '__getitem__')


def has_length(seq):
    try:
        _ = len(seq)
        return True
    except TypeError:
        return False


def is_sequence(obj: Any) -> bool:
    """
    Return whether an object a Sequence or not, exclude strings and empty obj.

    :param obj: Any object for check
    """
    if isinstance(obj, (str, dict, bytes, int, float)):
        return False
    return is_iterable(obj)


def is_numeric_sequence(obj: Sequence[Number]) -> bool:
    try:
        from cereja.array import flatten

        sum(flatten(obj))
    except (TypeError, ValueError):
        return False
    return True


def sort_dict(
        obj: dict,
        by_keys=False,
        by_values=False,
        reverse=False,
        by_len_values=False,
        func_values=None,
        func_keys=None,
) -> OrderedDict:
    func_values = (
        (lambda v: len(v) if by_len_values else v)
        if func_values is None
        else func_values
    )
    func_keys = (lambda k: k) if func_keys is None else func_keys

    key_func = None
    if (by_keys and by_values) or (not by_keys and not by_values):
        key_func = lambda x: (func_keys(x[0]), func_values(x[1]))
    elif by_keys:
        key_func = lambda x: func_keys(x[0])
    elif by_values:
        key_func = lambda x: func_values(x[1])
    return OrderedDict(sorted(obj.items(), key=key_func, reverse=reverse))


def list_to_tuple(obj):
    assert isinstance(
            obj, (list, set, tuple)
    ), f"Isn't possible convert {type(obj)} into {tuple}"
    result = []
    for i in obj:
        if isinstance(i, list):
            i = list_to_tuple(i)
        elif isinstance(i, (set, dict)):
            i = dict_to_tuple(i)
        result.append(i)
    return tuple(result)


def dict_values_len(obj, max_len=None, min_len=None, take_len=False):
    return {
        i: len(obj[i]) if take_len else obj[i]
        for i in obj
        if (max_len is None or len(obj[i]) <= max_len)
           and (min_len is None or len(obj[i]) >= min_len)
    }


def dict_to_tuple(obj):
    assert isinstance(
            obj, (dict, set)
    ), f"Isn't possible convert {type(obj)} into {tuple}"
    result = []
    if isinstance(obj, set):
        return tuple(obj)
    for k, v in obj.items():
        if isinstance(v, (dict, set)):
            v = dict_to_tuple(v)
        elif isinstance(v, list):
            v = list_to_tuple(v)
        result.append((k, v))
    return tuple(result)


def to_tuple(obj):
    if isinstance(obj, (set, dict)):
        return dict_to_tuple(obj)
    if isinstance(obj, (list, tuple)):
        return list_to_tuple(obj)
    return tuple(obj)


def dict_append(obj: Dict[Any, Union[List, Tuple]],
                key: Any,
                *v,
                unique_values: bool = False,
                sort_values_by: Optional[Callable] = None,
                reverse: bool = False) -> Dict:
    """
    Add items to a key in the dictionary. If the key doesn't exist, it's created with a list and the given values.

    e.g:

    >>> my_dict = {}
    >>> dict_append(my_dict, 'key_eg', 1,2,3,4,5,6)
    {'key_eg': [1, 2, 3, 4, 5, 6]}
    >>> dict_append(my_dict, 'key_eg', [1,2])
    {'key_eg': [1, 2, 3, 4, 5, 6, [1, 2]]}

    Parameters:
    - obj: A dictionary with list or tuple values.
    - key: The key to which the values should be added.
    - v: The values to be added.
    - unique_values: Whether to ensure the values are unique.
    - sort_values_by: Optional function to sort the values.
    - reverse: Used if sort_values_by is passed.

    Returns:
    Updated dictionary.
    """
    """
        if not isinstance(obj[key], (list, tuple)):
        obj[key] = [obj[key]]
    if isinstance(obj[key], tuple):
        obj[key] = (
            *obj[key],
            *v,
        )
    else:
        for i in v:
            obj[key].append(i)
    """

    # Ensure we're working with a dictionary
    if not isinstance(obj, dict):
        raise TypeError("Error on append values. Please provide a dictionary object.")

    # Append values to existing list or tuple, or create a new list if key doesn't exist
    if key not in obj:
        obj[key] = []

    if not isinstance(obj[key], (list, tuple)):
        obj[key] = [obj[key]]

    if isinstance(obj[key], tuple):
        obj[key] = obj[key] + tuple(v)
    else:
        obj[key].extend(v)

    # Ensure unique values if requested
    if unique_values:
        if isinstance(obj[key], tuple):
            obj[key] = tuple(sorted(set(obj[key]), key=obj[key].index))
        else:
            obj[key] = sorted(set(obj[key]), key=obj[key].index)

    # Sort by given function if provided
    if sort_values_by:
        if isinstance(obj[key], tuple):
            obj[key] = tuple(sorted(obj[key], key=sort_values_by, reverse=reverse))
        else:
            obj[key].sort(key=sort_values_by, reverse=reverse)

    return obj


def dict_filter_value(obj: Dict[Any, Any], f) -> Any:
    """
    Results is a filtered dict by f func result

    @param obj: is a dict
    @param f: function filter
    @return:
    """
    inv_dict = invert_dict(obj)
    filter_val = f(inv_dict)
    res = inv_dict[filter_val]
    if isinstance(res, list):
        return dict(map(lambda x: (x, filter_val), res))
    return {res: filter_val}


def dict_max_value(obj: Dict[Any, Any]) -> Any:
    """
    Results is a filtered dict by max value

    >>> import cereja as cj
    >>> cj.dict_max_value({'oi': 10, 'aqui': 20, 'sei': 20})
    {'aqui': 20, 'sei': 20}

    @param obj: is a dict
    @return: dict filtered
    """
    return dict_filter_value(obj, max)


def dict_min_value(obj: Dict[Any, Any]) -> Any:
    """
    Results is a filtered dict by min value

    >>> import cereja as cj
    >>> cj.dict_min_value({'oi': 10, 'aqui': 20, 'sei': 20})
    {'oi': 10}

    @param obj: is a dict
    @return: dict filtered
    """
    return dict_filter_value(obj, min)


def get_zero_mask(number: int, max_len: int = 3) -> str:
    """
    Returns string of numbers formated with zero mask
    eg.
    >>> get_zero_mask(100, 4)
    '0100'
    >>> get_zero_mask(101, 4)
    '0101'
    >>> get_zero_mask(101, 4)
    '0101'
    """
    return f"%0.{max_len}d" % number


def get_batch_strides(data, kernel_size, strides=1, fill_=False, take_index=False):
    """
    Returns batches of fixed window size (kernel_size) with a given stride
    @param data: iterable
    @param kernel_size: window size
    @param strides: default is 1
    @param take_index: add number of index on items
    @param fill_: padding last batch if it needs
    """
    batches = []
    for index, item in enumerate(data):
        batches.append(item if not take_index else [index, item])
        if index % strides == 0 and len(batches) >= kernel_size:
            yield batches[:kernel_size]
            batches = batches[strides:]
    if len(batches):
        yield rescale_values(
                batches, granularity=kernel_size, filling="post"
        ) if fill_ else batches


def prune_values(values: Sequence, factor=2):
    assert is_indexable(values), TypeError("object is not subscriptable")
    if len(values) <= factor:
        return values
    w = round(len(values) / 2)
    k = int(round(w / factor))
    res = values[w - k: w + k]

    if len(res) == 0:
        return values[k]
    return res


def str_gen(pattern: AnyStr) -> Sequence[AnyStr]:
    regex = re.compile(pattern)
    return regex.findall(string.printable)


def set_interval(func: Callable, sec: float):
    """
    Call a function every sec seconds
    @param func: function
    @param sec: seconds
    """
    from .decorators import on_elapsed
    on_elapsed(sec, loop=True, use_threading=True)(func)()


def encode_coordinates(x: int, y: int):
    """
    Encode the coordinates (x, y) into a single lParam value.

    The encoding is done by shifting the y-coordinate 16 bits to the left and
    then performing a bitwise OR with the x-coordinate.

    Args:
        x (int): The x-coordinate.
        y (int): The y-coordinate.

    Returns:
        int: The encoded lParam value.
    """
    return (y << 16) | x


def decode_coordinates(lparam: int):
    """
    Decode the lParam value back into the original coordinates (x, y).

    The decoding is done by extracting the lower 16 bits for the x-coordinate
    and the upper 16 bits for the y-coordinate.

    Args:
        lparam (int): The encoded lParam value.

    Returns:
        tuple: A tuple containing the x and y coordinates.
    """
    x = lparam & 0xFFFF
    y = (lparam >> 16) & 0xFFFF
<<<<<<< HEAD
    return x, y
=======
    return x, y


class SingletonMeta(type):
    """A thread-safe implementation of Singleton."""
    _instances = {}
    _lock: threading.Lock = threading.Lock()  # Class-level lock

    def __call__(cls, *args, **kwargs):
        # First, check if an instance exists
        if cls not in cls._instances:
            with cls._lock:
                # Double-check locking
                if cls not in cls._instances:
                    cls._instances[cls] = super(SingletonMeta, cls).__call__(*args, **kwargs)
        return cls._instances[cls]
>>>>>>> 990bc614
<|MERGE_RESOLUTION|>--- conflicted
+++ resolved
@@ -99,10 +99,7 @@
     "map_values",
     'decode_coordinates',
     'encode_coordinates',
-<<<<<<< HEAD
-=======
     'SingletonMeta'
->>>>>>> 990bc614
 ]
 
 logger = logging.getLogger(__name__)
@@ -1627,9 +1624,6 @@
     """
     x = lparam & 0xFFFF
     y = (lparam >> 16) & 0xFFFF
-<<<<<<< HEAD
-    return x, y
-=======
     return x, y
 
 
@@ -1645,5 +1639,4 @@
                 # Double-check locking
                 if cls not in cls._instances:
                     cls._instances[cls] = super(SingletonMeta, cls).__call__(*args, **kwargs)
-        return cls._instances[cls]
->>>>>>> 990bc614
+        return cls._instances[cls]