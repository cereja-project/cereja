"""
Copyright (c) 2019 The Cereja Project
Permission is hereby granted, free of charge, to any person obtaining a copy
of this software and associated documentation files (the "Software"), to deal
in the Software without restriction, including without limitation the rights
to use, copy, modify, merge, publish, distribute, sublicense, and/or sell
copies of the Software, and to permit persons to whom the Software is
furnished to do so, subject to the following conditions:
The above copyright notice and this permission notice shall be included in all
copies or substantial portions of the Software.
THE SOFTWARE IS PROVIDED "AS IS", WITHOUT WARRANTY OF ANY KIND, EXPRESS OR
IMPLIED, INCLUDING BUT NOT LIMITED TO THE WARRANTIES OF MERCHANTABILITY,
FITNESS FOR A PARTICULAR PURPOSE AND NONINFRINGEMENT. IN NO EVENT SHALL THE
AUTHORS OR COPYRIGHT HOLDERS BE LIABLE FOR ANY CLAIM, DAMAGES OR OTHER
LIABILITY, WHETHER IN AN ACTION OF CONTRACT, TORT OR OTHERWISE, ARISING FROM,
OUT OF OR IN CONNECTION WITH THE SOFTWARE OR THE USE OR OTHER DEALINGS IN THE
SOFTWARE.
"""
import ast
import gc
import math
import time
from collections import OrderedDict, defaultdict
from importlib import import_module
import importlib
import sys
import types
import random
from typing import Any, Union, List, Tuple, Sequence, Iterable, Dict
import logging
import itertools
from copy import copy
import inspect

# Needed init configs
from ..config.cj_types import ClassType, FunctionType, Number

__all__ = ['CjTest', 'camel_to_snake', 'combine_with_all', 'fill', 'get_attr_if_exists',
           'get_implements', 'get_instances_of', 'import_string',
           'install_if_not', 'invert_dict', 'logger_level', 'module_references', 'set_log_level', 'time_format',
           'string_to_literal', 'rescale_values', 'Source', 'sample', 'obj_repr', 'truncate', 'type_table_of',
           'list_methods', 'can_do', 'chunk', 'is_iterable', 'is_sequence', 'is_numeric_sequence', 'clipboard',
           'sort_dict', 'dict_append', 'to_tuple', 'dict_to_tuple', 'list_to_tuple', 'group_by', 'dict_values_len',
           'dict_max_value', 'dict_min_value', 'dict_filter_value', 'get_zero_mask', 'get_batch_strides']

logger = logging.getLogger(__name__)

_DICT_ITEMS_TYPE = type({}.items())


def chunk(data: Sequence, batch_size: int = None, fill_with: Any = None, is_random: bool = False,
          max_batches: int = None) -> List[Union[Sequence, List, Tuple, Dict]]:
    """

    e.g:
    >>> import cereja as cj

    >>> data = list(range(15))
    [0, 1, 2, 3, 4, 5, 6, 7, 8, 9, 10, 11, 12, 13, 14]

    >>> cj.chunk(data, batch_size=4)
    [[0, 1, 2, 3], [4, 5, 6, 7], [8, 9, 10, 11], [12, 13, 14]]

    >>> cj.chunk(data, batch_size=4, is_random=True, fill_with=0)
    [[7, 2, 11, 4], [10, 6, 1, 13], [12, 9, 5, 0], [8, 3, 14, 0]]

    >>> data = {"key1": 'value1', "key2": 'value2', "key3": 'value3', "key4": 'value4'}

    >>> cj.chunk(data, batch_size=2,is_random=True)
    [{'key3': 'value3', 'key2': 'value2'}, {'key1': 'value1', 'key4': 'value4'}]

    @param data: Iterable data
    @param batch_size: number of items per batch
    @param fill_with: Any, but isn't valid for dict
    @param is_random: shuffle data
    @param max_batches: limit number of batches
    @return: list of batches
    """

    assert is_iterable(data) and len(data) > 0, f"Chunk isn't possible, because value {data} isn't valid."
    if batch_size is None and max_batches is None:
        return [data]

    # used to return the same data type
    __parser = None

    if isinstance(data, (dict, tuple, set)):
        __parser = type(data)
        data = data.items() if isinstance(data, dict) else data

    data = list(data) if isinstance(data, (set, tuple, str, bytes, bytearray, _DICT_ITEMS_TYPE)) else copy(data)
    if not batch_size or batch_size > len(data) or batch_size < 1:
        if isinstance(max_batches, (int, float)) and max_batches > 0:
            batch_size = ((len(data) // max_batches) + len(data) % max_batches) or len(data)
        else:
            batch_size = len(data)

    if is_random:
        random.shuffle(data)

    if max_batches is None:
        max_batches = len(data) // batch_size if len(data) % batch_size == 0 else len(data) // batch_size + 1

    batches = []
    for i in range(0, len(data), batch_size):

        result = data[i:i + batch_size]
        if fill_with is not None and len(result) < batch_size:
            result += [fill_with] * (batch_size - len(result))
        batches.append(__parser(result) if __parser is not None else result)
        max_batches -= 1
        if not max_batches:
            break
    return batches


def _get_tkinter():
    try:
        from tkinter import Tk
    except ImportError:
        raise ValueError("Sorry. Isn't possible.")
    return Tk()


def clipboard() -> str:
    return _get_tkinter().clipboard_get()


def truncate(text: Union[str, bytes], k=4):
    """
    Truncate text.
    eg.:
    >>> import cereja as cj
    >>> cj.utils.truncate("Cereja is fun.", k=3)
    'Cer...'

    @param text: string or bytes
    @param k: natural numbers, default is 4
    """
    assert isinstance(text, (str, bytes)), TypeError(f"{type(text)} isn't valid. Expected str or bytes")
    if k > len(text) or k < 0:
        return text
    trunc_chars = '...' if isinstance(text, str) else b'...'
    return text[:k] + trunc_chars


def obj_repr(obj_, attr_limit=10, val_limit=3, show_methods=False, show_private=False, deep=3):
    try:
        if isinstance(obj_, (str, bytes)):
            return truncate(obj_, k=attr_limit)
        if isinstance(obj_, (bool, float, int, complex)):
            return obj_
        rep_ = []
        if deep > 0:
            for attr_ in dir(obj_):
                if attr_.startswith('_') and not show_private:
                    continue
                obj = obj_.__getattribute__(attr_)

                if isinstance(obj, (str, bool, float, int, complex, bytes, bytearray)):
                    rep_.append(f'{attr_} = {obj_repr(obj)}')
                    continue
                if callable(obj) and not show_methods:
                    continue

                if is_iterable(obj):
                    temp_v = []
                    for k in obj:
                        if isinstance(obj, dict):
                            k = f'{k}:{type(obj[k])}'
                        elif is_iterable(k):
                            k = obj_repr(k, deep=deep)
                            deep -= 1
                        else:
                            k = str(k)
                        temp_v.append(k)
                        if len(temp_v) == val_limit:
                            break
                    temp_v = ', '.join(temp_v)  # fix me, if bytes ...
                    obj = f'{obj.__class__.__name__}({temp_v} ...)'
                rep_.append(f'{attr_} = {obj}')
                if len(rep_) >= attr_limit:
                    rep_.append('...')
                    break
        else:
            return repr(obj_)

    except Exception as err:
        logger.error(err)
        rep_ = []
    rep_ = ',\n    '.join(rep_)
    __repr_template = f"""
    {rep_}
    """
    return f"{obj_.__class__.__name__} ({__repr_template})"


def can_do(obj: Any) -> List[str]:
    """
    List methods and attributes of a Python object.

    It is essentially the builtin `dir` function without the private methods and attributes

    @param obj: Any
    @return: list of attr names sorted by name
    """
    return sorted([i for i in filter(lambda attr: not attr.startswith('_'), dir(obj))])


def sample(v: Sequence, k: int = None, is_random: bool = False) -> Union[list, dict, set, Any]:
    """
    Get sample of anything

    @param v: Any
    @param k: int
    @param is_random: default False
    @return: sample iterable
    """
    return chunk(v, batch_size=k, is_random=is_random, max_batches=1)[0]


def type_table_of(o: Union[list, tuple, dict]):
    if isinstance(o, (list, tuple)):
        type_table = {i: type(i) for i in o}
    elif isinstance(o, dict):
        type_table = {}
        for k, v in o.items():
            if isinstance(o, dict):
                v = type_table_of(v)
            type_table[k] = (v, type(v))
    else:
        type_table = {o: type(o)}

    return type_table


def camel_to_snake(value: str):
    snaked_ = []
    for i, char in enumerate(value):
        if not i == 0 and char.isupper():
            char = f'_{char}'
        snaked_.append(char)
    return ''.join(snaked_).lower()


def get_implements(klass: type):
    classes = klass.__subclasses__()
    collected_classes = []
    for k in classes:
        k_classes = k.__subclasses__()
        if k_classes:
            collected_classes += get_implements(k)
        if not k.__name__.startswith('_'):
            collected_classes.append(k)
    return collected_classes


def get_instances_of(klass: type):
    return filter(lambda x: isinstance(x, klass), gc.get_objects())


def _invert_parser_key(key):
    return to_tuple(key) if isinstance(key, (list, set, dict)) else key


def _invert_append(obj, k, v):
    dict_append(obj, k, v)
    if len(obj[k]) == 1:
        obj[k] = obj[k][0]


def invert_dict(dict_: Union[dict, set]) -> dict:
    """
    Inverts the key by value
    e.g:
    >>> example = {"a": "b", "c": "d"}
    >>> invert_dict(example)
    {"b" : "a", "d": "c"}
    :return: dict
    """

    if not isinstance(dict_, dict):
        raise TypeError("Send a dict object.")
    new_dict = {}
    for key, value in dict_.items():
        key = _invert_parser_key(key)

        if isinstance(value, dict):
            if key not in new_dict:
                new_dict.update({key: invert_dict(value)})
            else:
                _invert_append(new_dict, key, invert_dict(value))
            continue
        if isinstance(value, (tuple, list, set)):
            for k in dict_[key]:
                k = _invert_parser_key(k)
                _invert_append(new_dict, k, key)
            continue

        if value not in new_dict:
            new_dict[value] = key
        else:
            value = _invert_parser_key(value)
            _invert_append(new_dict, value, key)

    return new_dict


def group_by(values, fn) -> dict:
    """
    group items by result of fn (function)

    eg.
    >>> import cereja as cj
    >>> values = ['joab', 'leite', 'da', 'silva', 'Neto', 'você']
    >>> cj.group_by(values, lambda x: 'N' if x.lower().startswith('n') else 'OTHER')
    # {'OTHER': ['joab', 'leite', 'da', 'silva', 'você'], 'N': ['Neto']}

    @param values: list of values
    @param fn: a function
    """
    d = defaultdict(list)
    for el in values:
        d[fn(el)].append(el)
    return dict(d)


def import_string(dotted_path):
    """
    Import a dotted module path and return the attribute/class designated by the
    last name in the path. Raise ImportError if the import failed.
    """
    try:
        module_path, class_name = dotted_path.rsplit('.', 1)
    except ValueError as err:
        raise ImportError(f"{dotted_path} doesn't look like a module path") from err

    module = import_module(module_path)

    try:
        return getattr(module, class_name)
    except AttributeError as err:
        raise ImportError(f'Module {module_path} does not define a {class_name} attribute/class') from err


def get_attr_if_exists(obj: Any, attr: str) -> Union[object, None]:
    if hasattr(obj, attr):
        return getattr(obj, attr)
    return None


def time_format(seconds: float, format_='%H:%M:%S') -> Union[str, float]:
    """
    Default format is '%H:%M:%S'

    >>> time_format(3600)
    '01:00:00'

    """
    # this because NaN
    if seconds >= 0 or seconds < 0:
        time_ = time.strftime(format_, time.gmtime(abs(seconds)))
        if seconds < 0:
            return f"-{time_}"
        return time_
    return seconds  # NaN


def fill(value: Union[list, str, tuple], max_size, with_=' ') -> Any:
    """
    Calculates and adds value
    """
    fill_values = [with_] * (max_size - len(value))
    if isinstance(value, str):
        fill_values = ' '.join(fill_values)
        value = f"{value}{fill_values}"
    elif isinstance(value, list):
        value += fill_values
    elif isinstance(value, tuple):
        value += tuple(fill_values)
    return value


def list_methods(klass) -> List[str]:
    methods = []
    for i in dir(klass):
        if i.startswith('_') or not callable(getattr(klass, i)):
            continue
        methods.append(i)
    return methods


def string_to_literal(val: Union[str, bytes]):
    if isinstance(val, (str, bytes)):
        try:
            return ast.literal_eval(val)
        except:
            pass
    return val


def module_references(instance: types.ModuleType, **kwargs) -> dict:
    """
    dict of all functions and classes defined in the module.
    To also list the variables it is necessary to define explicitly with the special variable on your module
    _include
    **kwargs:
    _include -> to includes any definition and variables
    _exclude -> to exclude any definition
    :param instance:
    :return: List[str]
    """
    assert isinstance(instance, types.ModuleType), "You need to submit a module instance."
    logger.debug(f"Checking module {instance.__name__}")
    definitions = {}
    for i in dir(instance):
        if i.startswith('_'):
            continue
        exclude = get_attr_if_exists(instance, "_exclude") or kwargs.get("_exclude") or []
        include = get_attr_if_exists(instance, "_include") or kwargs.get("_include") or []

        obj = get_attr_if_exists(instance, i)

        if i in include:
            definitions[i] = obj

        if obj is not None and i not in exclude and callable(obj):
            if obj.__module__ == instance.__name__:
                definitions[i] = obj
    logger.debug(f"Collected: {definitions}")
    return definitions


def install_if_not(lib_name: str):
    from ..display import console
    try:
        importlib.import_module(lib_name)
        output = 'Alredy Installed'
    except ImportError:
        from ..system.commons import run_on_terminal

        command_ = f"{sys.executable} -m pip install {lib_name}"
        output = run_on_terminal(command_)
    console.log(output)


def set_log_level(level: Union[int, str]):
    """
    Default log level is INFO
    CRITICAL = 50
    FATAL = CRITICAL
    ERROR = 40
    WARNING = 30
    WARN = WARNING
    INFO = 20
    DEBUG = 10
    NOTSET = 0
    """
    log = logging.getLogger()
    log.setLevel(level)
    logger.info(f"Update log level to {level}")


def logger_level():
    import logging
    return logging.getLogger().level


def combine_with_all(a: list, b: list, n_a_combinations: int = 1, is_random: bool = False) -> List[Tuple[Any, ...]]:
    """
    >>> a = [1, 2, 3]
    >>> b = ['anything_a', 'anything_b']
    >>> combine_with_all(a, b)
    [(1, 'anything_a'), (1, 'anything_b'), (2, 'anything_a'), (2, 'anything_b'), (3, 'anything_a'), (3, 'anything_b')]
    >>> combine_with_all(a, b, n_a_combinations=2)
    [((1, 2), 'anything_a'), ((1, 2), 'anything_b'),
    ((1, 3), 'anything_a'), ((1, 3), 'anything_b'),
    ((2, 3), 'anything_a'), ((2, 3), 'anything_b')]
    """
    if not isinstance(n_a_combinations, int):
        raise TypeError(f"Please send {int}.")
    n_a_combinations = len(a) if n_a_combinations > len(a) else abs(n_a_combinations)

    combination = itertools.combinations(a, n_a_combinations) if n_a_combinations > 1 else a
    product_with_b = list(itertools.product(combination, b))
    if is_random:
        random.shuffle(product_with_b)
    return product_with_b


class CjTest(object):
    __template_unittest_function = """
    def test_{func_name}(self):
        pass
        """
    __template_unittest_class = """
class {class_name}Test(unittest.TestCase):
    {func_tests}
        """

    __template_unittest = """import unittest

{tests}

if __name__ == '__main__':
    unittest.main()

        """

    __prefix_attr_err = "Attr Check Error {attr_}."

    def __init__(self, instance_obj: object):
        self._prefix_attr = f"__{instance_obj.__class__.__name__}__"
        self._instance_obj = instance_obj
        self._set_attr_current_values()
        self._checks = []
        self._n_checks_passed = 0

    @property
    def checks(self):
        return self._checks

    @property
    def n_checks(self):
        return len(self._checks)

    @property
    def _instance_obj_attrs(self):
        return filter(lambda attr_: attr_.__contains__('__') is False, dir(self._instance_obj))

    def _get_attr_obj(self, attr_: str):
        if not hasattr(self._instance_obj, attr_):
            raise ValueError(f"Attr {attr_} not found.")
        value = getattr(self._instance_obj, attr_)
        return self._Attr(attr_, value)

    def _set_attr_current_values(self):
        for attr_ in self._instance_obj_attrs:
            attr_obj = self._get_attr_obj(attr_)
            attr_name = self.parse_attr(attr_)
            setattr(self, attr_name, attr_obj)

    def parse_attr(self, attr_: str):
        attr_ = self._valid_attr(attr_)
        return f'{self._prefix_attr}{attr_}'

    def __getattr__(self, item):
        return self.__getattribute__(self.parse_attr(item))

    class _Attr(object):
        def __init__(self, name: str, value: Any):
            self.name = name
            self.is_callable = callable(value)
            self.is_private = self.name.startswith('_')
            self.is_bool = value is True or value is False
            self.is_class = isinstance(value, ClassType)
            self.is_function = isinstance(value, FunctionType)
            self.class_of_attr = value.__class__
            self._operator_repr = None
            self.tests_case = []

        def __repr__(self):
            return f"{self.name}"

        def __str__(self):
            return f"{self.name}"

        def __len__(self):
            return len(self.tests_case)

        def __eq__(self, other):
            """ ==value """
            if isinstance(other, self.__class__):
                return NotImplemented
            self.tests_case = (other, self.class_of_attr.__eq__, '==')
            return self

        def __ge__(self, other):
            """>=value """
            if isinstance(other, self.__class__):
                return NotImplemented
            self.tests_case = (other, self.class_of_attr.__ge__, '>=')
            return self

        def __gt__(self, other):
            """>value """
            if isinstance(other, self.__class__):
                return NotImplemented
            self.tests_case = (other, self.class_of_attr.__gt__, '>')
            return self

        def __le__(self, other):
            """ <=value. """
            if isinstance(other, self.__class__):
                return NotImplemented
            self.tests_case = (other, self.class_of_attr.__le__, '<=')
            return self

        def __lt__(self, other):
            """ <value. """
            if isinstance(other, self.__class__):
                return NotImplemented
            self.tests_case = (other, self.class_of_attr.__lt__, '<')
            return self

        def __ne__(self, other):
            """ !=value. """
            if isinstance(other, self.__class__):
                return NotImplemented
            self.tests_case = (other, self.class_of_attr.__ne__, '!=')
            return self

        def copy(self):
            return copy(self)

        def run(self, current_value):
            expected, operator, _ = self.tests_case
            if not operator(current_value, expected):
                return [f"{repr(current_value)} not {_} {repr(expected)}"]

            return []

    def _valid_attr(self, attr_name: str):
        assert hasattr(self._instance_obj,
                       attr_name), f"{self.__prefix_attr_err.format(attr_=repr(attr_name))} isn't defined."
        return attr_name

    def add_check(self, *check_: _Attr):
        for i in check_:
            if i not in self._checks:
                self._checks.append(i)

    def remove_check(self, index: int):
        self._checks.pop(index)

    def check_attr(self, attr_name: Union[str, _Attr]):
        if isinstance(attr_name, str):
            stored_test = self.__getattribute__(self.parse_attr(attr_name))
        else:
            stored_test = attr_name
        current_value = getattr(self._instance_obj, stored_test.name)
        if not stored_test.is_callable:
            tests_ = stored_test.run(current_value)
            passed = not any(tests_)
            self._n_checks_passed += len(stored_test) - len(tests_)
            msg_err = f"{self.__prefix_attr_err.format(attr_=repr(stored_test.name))} {' '.join(tests_)}"
            assert passed, msg_err

    def check_all(self):
        for attr_ in self._checks:
            self.check_attr(attr_)

    @classmethod
    def _get_class_test(cls, ref):
        func_tests = ''.join(cls.__template_unittest_function.format(func_name=i) for i in list_methods(ref))
        return cls.__template_unittest_class.format(class_name=ref.__name__, func_tests=func_tests)

    @classmethod
    def _get_func_test(cls, ref):
        return cls.__template_unittest_function.format(func_name=ref.__name__)

    @classmethod
    def _get_test(cls, ref):
        if isinstance(ref, (FunctionType, types.MethodType)):
            return cls._get_func_test(ref)
        if isinstance(ref, type):
            return cls._get_class_test(ref)
        raise TypeError("send a function or class reference")

    @classmethod
    def build_test(cls, reference):
        module_func_test = []
        tests = []
        if isinstance(reference, types.ModuleType):
            for _, ref in module_references(reference).items():
                if isinstance(ref, type):
                    tests.append(cls._get_test(ref))
                    continue
                module_func_test.append(cls._get_test(ref))
        else:
            if isinstance(reference, type):
                tests.append(cls._get_test(reference))
            else:
                module_func_test.append(cls._get_test(reference))
        if module_func_test:
            module_func_test = ''.join(module_func_test)
            tests = [cls.__template_unittest_class.format(class_name='Module', func_tests=module_func_test)] + tests
        return cls.__template_unittest.format(tests='\n'.join(tests))


def _add_license(base_dir, ext='.py'):
    from cereja.file import FileIO
    from cereja.config import BASE_DIR
    licence_file = FileIO.load(BASE_DIR)
    for file in FileIO.load_files(base_dir, ext=ext, recursive=True):
        if 'Copyright (c) 2019 The Cereja Project' in file.string:
            continue
        file.insert('"""\n' + licence_file.string + '\n"""')
        file.save(exist_ok=True)


def _rescale_down(input_list, size):
    assert len(input_list) >= size, f'{len(input_list), size}'

    skip = len(input_list) // size
    for n, i in enumerate(range(0, len(input_list), skip), start=1):
        if n > size:
            break
        yield input_list[i]


def _rescale_up(values, k, fill_with=None, filling='inner'):
    size = len(values)
    assert size <= k, f'Error while resizing: {size} < {k}'

    clones = (math.ceil(abs(size - k) / size))
    refill_values = abs(k - size * clones)
    if filling == 'pre':
        for i in range(abs(k - size)):
            yield fill_with if fill_with is not None else values[0]

    for value in values:
        # guarantees that the original value will be returned
        yield value

        if filling != 'inner':
            continue

        for i in range(clones - 1):  # -1 because last line.
            # value original or fill_with.
            yield fill_with if fill_with is not None else value
        if refill_values > 0:
            refill_values -= 1
            yield fill_with if fill_with is not None else value
        k -= 1
        if k < 0:
            break
    if filling == 'post':
        for i in range(abs(k - size)):
            yield fill_with if fill_with is not None else values[-1]


def _interpolate(values, k):
    if isinstance(values, list):
        from ..array import Matrix
        # because true_div ...
        values = Matrix(values)
    size = len(values)

<<<<<<< HEAD
def _interpolate(values, k):
    size = len(values)

=======
>>>>>>> 8b92105b
    first_position = 0
    last_position = size - 1
    step = (last_position - first_position) / (k - 1)

    positions = [first_position]
    previous_position = positions[-1]
    for _ in range(k - 2):
        positions.append(previous_position + step)
        previous_position = positions[-1]
    positions.append(last_position)

    for position in positions:
        previous_position = math.floor(position)
        next_position = math.ceil(position)
        if previous_position == next_position:
            yield values[previous_position]
        else:
            delta = position - previous_position
<<<<<<< HEAD
            yield values[previous_position] + (values[next_position] - values[previous_position]) / (next_position - previous_position) * delta


def rescale_values(values: List[Any], granularity: int, interpolation: bool = False, **kwargs) -> List[Any]:
=======
            yield values[previous_position] + (values[next_position] - values[previous_position]) / (
                    next_position - previous_position) * delta


def rescale_values(values: List[Any], granularity: int, interpolation: bool = False, fill_with=None, filling='inner') -> \
        List[Any]:
>>>>>>> 8b92105b
    """
    Resizes a list of values
    eg.
        >>> import cereja as cj
        >>> cj.rescale_values(values=list(range(100)),granularity=12)
        [0, 8, 16, 24, 32, 40, 48, 56, 64, 72, 80, 88]
        >>> cj.rescale_values(values=list(range(5)),granularity=10)
        [0, 0, 1, 1, 2, 2, 3, 3, 4, 4]
<<<<<<< HEAD
=======
        >>> cj.rescale_values(values=list(range(5)),granularity=10, filling='pre')
        [0, 0, 0, 0, 0, 0, 1, 2, 3, 4]
        >>> cj.rescale_values(values=list(range(5)),granularity=10, filling='post')
        [0, 1, 2, 3, 4, 4, 4, 4, 4, 4]

        @note if you don't send any value for filling a value will be chosen arbitrarily depending on the filling type.

>>>>>>> 8b92105b
    If interpolation is set to True, then the resized values are calculated by interpolation, 
    otherwise they are sub- ou upsampled from the original list


    @param values: Sequence of anything
    @param granularity: is a integer
    @param interpolation: is a boolean
<<<<<<< HEAD
    @param kwargs:
        fill_with: Any value
=======
    @param fill_with: only scale up, send any value for filling
    @param filling: in case of scale up, you can define how the filling will be (pre, inner, post). 'inner' is default.
>>>>>>> 8b92105b
    @return: rescaled list of values.
    """

    if interpolation:
        result = list(_interpolate(values, granularity))
    else:
        if len(values) >= granularity:
            result = list(_rescale_down(values, granularity))
        else:
<<<<<<< HEAD
            result = list(_rescale_up(values, granularity, **kwargs))
=======
            result = list(_rescale_up(values, granularity, fill_with=fill_with, filling=filling))
>>>>>>> 8b92105b

    assert len(result) == granularity, f"Error while resizing the list size {len(result)} != {granularity}"
    return result


class Source:

    def __init__(self, reference: Any):
        self._name = None
        self._doc = inspect.getdoc(reference)
        self._source_code = inspect.getsource(reference)
        if hasattr(reference, '__name__'):
            self._name = reference.__name__

    @property
    def source_code(self):
        return self._source_code.lstrip()

    @property
    def name(self):
        return self._name

    @property
    def doc(self):
        return self._doc

    def save(self, path_, **kwargs):
        from cereja import FileIO, Path
        path_ = Path(path_)
        if path_.is_dir:
            path_ = path_.join(f'{self.name}.py')
        assert path_.suffix == '.py', "Only python source code."
        FileIO.create(path_, self._source_code).save(**kwargs)


def is_iterable(obj: Any) -> bool:
    """
    Return whether an object is iterable or not.

    :param obj: Any object for check
    """
    return isinstance(obj, Iterable)


def is_sequence(obj: Any) -> bool:
    """
    Return whether an object a Sequence or not, exclude strings and empty obj.

    :param obj: Any object for check
    """
    return not isinstance(obj, (str, dict, bytes)) and is_iterable(obj)


def is_numeric_sequence(obj: Sequence[Number]) -> bool:
    try:
        from cereja.array import flatten
        sum(flatten(obj))
    except (TypeError, ValueError):
        return False
    return True


def sort_dict(obj: dict, by_keys=False, by_values=False, reverse=False, by_len_values=False, func_values=None,
              func_keys=None) -> OrderedDict:
    func_values = (lambda v: len(v) if by_len_values else v) if func_values is None else func_values
    func_keys = (lambda k: k) if func_keys is None else func_keys

    key_func = None
    if (by_keys and by_values) or (not by_keys and not by_values):
        key_func = (lambda x: (func_keys(x[0]), func_values(x[1])))
    elif by_keys:
        key_func = (lambda x: func_keys(x[0]))
    elif by_values:
        key_func = (lambda x: func_values(x[1]))
    return OrderedDict(sorted(obj.items(), key=key_func, reverse=reverse))


def list_to_tuple(obj):
    assert isinstance(obj, (list, set, tuple)), f"Isn't possible convert {type(obj)} into {tuple}"
    result = []
    for i in obj:
        if isinstance(i, list):
            i = list_to_tuple(i)
        elif isinstance(i, (set, dict)):
            i = dict_to_tuple(i)
        result.append(i)
    return tuple(result)


def dict_values_len(obj, max_len=None, min_len=None, take_len=False):
    return {i: len(obj[i]) if take_len else obj[i] for i in obj if
            (max_len is None or len(obj[i]) <= max_len) and (min_len is None or len(obj[i]) >= min_len)}


def dict_to_tuple(obj):
    assert isinstance(obj, (dict, set)), f"Isn't possible convert {type(obj)} into {tuple}"
    result = []
    if isinstance(obj, set):
        return tuple(obj)
    for k, v in obj.items():
        if isinstance(v, (dict, set)):
            v = dict_to_tuple(v)
        elif isinstance(v, list):
            v = list_to_tuple(v)
        result.append((k, v))
    return tuple(result)


def to_tuple(obj):
    if isinstance(obj, (set, dict)):
        return dict_to_tuple(obj)
    if isinstance(obj, (list, tuple)):
        return list_to_tuple(obj)
    return tuple(obj)


def dict_append(obj: Dict[Any, Union[list, tuple]], key, *v):
    """
    Add items to a key, if the key is not in the dictionary it will be created with a list and the value sent.

    e.g:

    >>> import cereja as cj
    >>> my_dict = {}
    >>> cj.utils.dict_append(my_dict, 'key_eg', 1,2,3,4,5,6)
    {'key_eg': [1, 2, 3, 4, 5, 6]}
    >>> cj.utils.dict_append(my_dict, 'key_eg', [1,2])
    {'key_eg': [1, 2, 3, 4, 5, 6, [1, 2]]}

    @param obj: Any dict of list values
    @param key: dict key
    @param v: all values after key
    @return:
    """
    assert isinstance(obj, dict), 'Error on append values. Please send a dict object.'
    if key not in obj:
        obj[key] = []

    if not isinstance(obj[key], (list, tuple)):
        obj[key] = [obj[key]]
    if isinstance(obj[key], tuple):
        obj[key] = (*obj[key], *v,)
    else:
        for i in v:
            obj[key].append(i)
    return obj


def dict_filter_value(obj: Dict[Any, Any], f) -> Any:
    """
    Results is a filtered dict by f func result

    @param obj: is a dict
    @param f: function filter
    @return:
    """
    inv_dict = invert_dict(obj)
    filter_val = f(inv_dict)
    res = inv_dict[filter_val]
    if isinstance(res, list):
        return dict(map(lambda x: (x, filter_val), res))
    return {res: filter_val}


def dict_max_value(obj: Dict[Any, Any]) -> Any:
    """
    Results is a filtered dict by max value

    >>> import cereja as cj
    >>> cj.dict_max_value({'oi': 10, 'aqui': 20, 'sei': 20})
    {'aqui': 20, 'sei': 20}

    @param obj: is a dict
    @return: dict filtered
    """
    return dict_filter_value(obj, max)


def dict_min_value(obj: Dict[Any, Any]) -> Any:
    """
    Results is a filtered dict by min value

    >>> import cereja as cj
    >>> cj.dict_min_value({'oi': 10, 'aqui': 20, 'sei': 20})
    {'oi': 10}

    @param obj: is a dict
    @return: dict filtered
    """
    return dict_filter_value(obj, min)


def get_zero_mask(number: int, max_len: int = 3) -> str:
    """
    Returns string of numbers formated with zero mask
    eg.
    >>> get_zero_mask(100, 4)
    '0100'
    >>> get_zero_mask(101, 4)
    '0101'
    >>> get_zero_mask(101, 4)
    '0101'
    """
    return f'%0.{max_len}d' % number


def get_batch_strides(data, kernel_size, strides=1, take_index=False):
    """
    Returns batches of fixed window size (kernel_size) with a given stride
    @param data: iterable
    @param kernel_size: window size
    @param strides: default is 1
    @param take_index: add number of index on items
    """
    batches = []
    for index, item in enumerate(data):
        batches.append(item if not take_index else [index, item])
        if len(batches) == kernel_size:
            yield batches
            batches = batches[strides:]<|MERGE_RESOLUTION|>--- conflicted
+++ resolved
@@ -747,12 +747,6 @@
         values = Matrix(values)
     size = len(values)
 
-<<<<<<< HEAD
-def _interpolate(values, k):
-    size = len(values)
-
-=======
->>>>>>> 8b92105b
     first_position = 0
     last_position = size - 1
     step = (last_position - first_position) / (k - 1)
@@ -771,19 +765,12 @@
             yield values[previous_position]
         else:
             delta = position - previous_position
-<<<<<<< HEAD
-            yield values[previous_position] + (values[next_position] - values[previous_position]) / (next_position - previous_position) * delta
-
-
-def rescale_values(values: List[Any], granularity: int, interpolation: bool = False, **kwargs) -> List[Any]:
-=======
             yield values[previous_position] + (values[next_position] - values[previous_position]) / (
                     next_position - previous_position) * delta
 
 
 def rescale_values(values: List[Any], granularity: int, interpolation: bool = False, fill_with=None, filling='inner') -> \
         List[Any]:
->>>>>>> 8b92105b
     """
     Resizes a list of values
     eg.
@@ -792,8 +779,6 @@
         [0, 8, 16, 24, 32, 40, 48, 56, 64, 72, 80, 88]
         >>> cj.rescale_values(values=list(range(5)),granularity=10)
         [0, 0, 1, 1, 2, 2, 3, 3, 4, 4]
-<<<<<<< HEAD
-=======
         >>> cj.rescale_values(values=list(range(5)),granularity=10, filling='pre')
         [0, 0, 0, 0, 0, 0, 1, 2, 3, 4]
         >>> cj.rescale_values(values=list(range(5)),granularity=10, filling='post')
@@ -801,7 +786,6 @@
 
         @note if you don't send any value for filling a value will be chosen arbitrarily depending on the filling type.
 
->>>>>>> 8b92105b
     If interpolation is set to True, then the resized values are calculated by interpolation, 
     otherwise they are sub- ou upsampled from the original list
 
@@ -809,13 +793,8 @@
     @param values: Sequence of anything
     @param granularity: is a integer
     @param interpolation: is a boolean
-<<<<<<< HEAD
-    @param kwargs:
-        fill_with: Any value
-=======
     @param fill_with: only scale up, send any value for filling
     @param filling: in case of scale up, you can define how the filling will be (pre, inner, post). 'inner' is default.
->>>>>>> 8b92105b
     @return: rescaled list of values.
     """
 
@@ -825,11 +804,7 @@
         if len(values) >= granularity:
             result = list(_rescale_down(values, granularity))
         else:
-<<<<<<< HEAD
-            result = list(_rescale_up(values, granularity, **kwargs))
-=======
             result = list(_rescale_up(values, granularity, fill_with=fill_with, filling=filling))
->>>>>>> 8b92105b
 
     assert len(result) == granularity, f"Error while resizing the list size {len(result)} != {granularity}"
     return result
