--- conflicted
+++ resolved
@@ -134,8 +134,7 @@
 
 
 def nth_fibonacci_number(val:int) -> int:
-<<<<<<< HEAD
-=======
+
     """
     Calculates the nth fibonacci number using the golden ratio formula.
 
@@ -151,7 +150,6 @@
     """
     if val < 1:
         raise ValueError("val should be greater than 0")
->>>>>>> 3e87bf98
     val -= 1 # First Fibonacci number is 0
     phi = (1 + 5**0.5) / 2
     return round(phi**val / 5**0.5)