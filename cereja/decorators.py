"""
Copyright (c) 2019 The Cereja Project

Permission is hereby granted, free of charge, to any person obtaining a copy
of this software and associated documentation files (the "Software"), to deal
in the Software without restriction, including without limitation the rights
to use, copy, modify, merge, publish, distribute, sublicense, and/or sell
copies of the Software, and to permit persons to whom the Software is
furnished to do so, subject to the following conditions:

The above copyright notice and this permission notice shall be included in all
copies or substantial portions of the Software.

THE SOFTWARE IS PROVIDED "AS IS", WITHOUT WARRANTY OF ANY KIND, EXPRESS OR
IMPLIED, INCLUDING BUT NOT LIMITED TO THE WARRANTIES OF MERCHANTABILITY,
FITNESS FOR A PARTICULAR PURPOSE AND NONINFRINGEMENT. IN NO EVENT SHALL THE
AUTHORS OR COPYRIGHT HOLDERS BE LIABLE FOR ANY CLAIM, DAMAGES OR OTHER
LIABILITY, WHETHER IN AN ACTION OF CONTRACT, TORT OR OTHERWISE, ARISING FROM,
OUT OF OR IN CONNECTION WITH THE SOFTWARE OR THE USE OR OTHER DEALINGS IN THE
SOFTWARE.
"""

import functools
import threading
import time
from abc import abstractmethod
from typing import Callable, Any
import abc
import logging
import warnings
from cereja import utils
<<<<<<< HEAD

=======
>>>>>>> d33ca855
__all__ = ['time_exec']

from cereja.cj_types import PEP440

logger = logging.getLogger(__name__)

# exclude from the root import
_exclude = ['BaseDecorator', 'Decorator', 'logger']


def synchronized(func):
    func.__lock__ = threading.Lock()

    def synced_func(*args, **kws):
        with func.__lock__:
            return func(*args, **kws)

    return synced_func


def time_exec(func: Callable[[Any], Any]) -> Callable:
    """
    Decorator used to signal or perform a particular function.

    :param func: Receives the function that will be executed as well as its parameters.
    :return
    """

    @functools.wraps(func)
    def wrapper(*args, **kwargs) -> Any:
        first_time = time.time()
        result = func(*args, **kwargs)
        logger.info(f"[{func.__name__}] performed {time.time() - first_time}")
        return result

    return wrapper


# Lowercase is more sensible for most things, and import_string is because Cyclic imports
sync_to_async = utils.import_string('cereja.concurrently.SyncToAsync')
async_to_sync = utils.import_string('cereja.concurrently.AsyncToSync')


class BaseDecorator(abc.ABC):
    def __init__(self):
        self.func = None

    @abstractmethod
    def __call__(self, *args, **kwargs):
        """
        You can override and
        :param args:
        :param kwargs:
        :return:
        """
        return self._register

    def _register(self, func):
        self.func = func
        return self.wrapper

    @abstractmethod
    def wrapper(self, *args, **kwargs):
        return self.func(*args, **kwargs)


class __Deprecated(BaseDecorator):
    __warn = "This function will be deprecated in future versions"
    __alternative_template = "You can use {dotted_path}."

    def __call__(self, alternative: str, from_version: PEP440 = None, more_info: str = None):
        logger.warning("[!] It's still under development [!]")
        if more_info is not None:
            more_info = f" {more_info}."
        else:
            more_info = ''
        self.warn = f"{self.__warn}. {self.__alternative_template.format(dotted_path=alternative)}{more_info}"
        self.from_version = from_version
        return super().__call__()

    def wrapper(self, *args, **kwargs):
        warnings.warn(self.warn, DeprecationWarning)
        result = super().wrapper(*args, **kwargs)
        return result


__deprecated = __Deprecated()


# Function version
def depreciation(alternative: str = None):
    alternative = f"You can use {alternative}" or "There is no alternative to this function"

    def register(func):
        def wrapper(*args, **kwargs):
            warnings.warn(f"This function will be deprecated in future versions. "
                          f"{alternative}", DeprecationWarning, 2)
            result = func(*args, **kwargs)
            return result

        return wrapper

    return register


if __name__ == "__main__":
    @depreciation(alternative="arraytools.rand_n")
    def test_deprecated_warn(val):
        from cereja.arraytools import rand_n as randn
        return randn(val, 3)


    test_deprecated_warn(1)<|MERGE_RESOLUTION|>--- conflicted
+++ resolved
@@ -29,10 +29,8 @@
 import logging
 import warnings
 from cereja import utils
-<<<<<<< HEAD
 
-=======
->>>>>>> d33ca855
+
 __all__ = ['time_exec']
 
 from cereja.cj_types import PEP440
