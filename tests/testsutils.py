import unittest
from collections import OrderedDict

from cereja import utils, rescale_values
from cereja.utils.decorators import singleton


class UtilsTest(unittest.TestCase):

    def test_camel_to_snake(self):
        pass

    def test_class_methods(self):
        pass

    def test_combine_with_all(self):
        pass

    def test_fill(self):
        pass

    def test_get_attr_if_exists(self):
        pass

    def test_get_implements(self):
        pass

    def test_get_instances_of(self):
        pass

    def test_import_string(self):
        pass

    def test_install_if_not(self):
        pass

    def test_invert_dict(self):
        data = {"s": 0, "y": 1, "v": 2, "l": 3, "i": 4, "p": 5, "b": 6, "z": 7, "c": 8, "a": 9, "k": 10, "e": 11,
                "d": 12, "j": 13, "x": 14, "u": 15, "o"
                :    16, "n": 17, "t": 18, "f": 19, "g": 20, "h": 21, "r": 22, "w": 23, "m": 24, "q": 25}
        expected = {0:  's', 1: 'y', 2: 'v', 3: 'l', 4: 'i', 5: 'p', 6: 'b', 7: 'z', 8: 'c', 9: 'a', 10: 'k', 11: 'e',
                    12: 'd', 13: 'j', 14: 'x', 15: 'u', 16: 'o', 17: 'n', 18: 't', 19: 'f', 20: 'g', 21: 'h', 22: 'r',
                    23: 'w', 24: 'm', 25: 'q'}
        self.assertDictEqual(utils.invert_dict(data), expected)

        data = {1: 40, 2: 30, 3: 40, 30: 2}
        expected = {40: [1, 3], 30: 2, 2: 30}
        self.assertEqual(utils.invert_dict(data), expected)

    def test_logger_level(self):
        pass

    def test_module_references(self):
        pass

    def test_obj_repr(self):
        class Repr:
            def __init__(self, a, b, c):
                self.a = a
                self.b = b
                self.c = c

        expected = "Repr (\n    a = 1,\n    b = dict(oi:<class 'int'> ...),\n    c = oi\n    )"
        self.assertEqual(utils.obj_repr(Repr(1, {'oi': 1}, 'oi')), expected)

    def test_rescale_values(self):
        value = list(range(10))
        expected = [0, 0, 0, 1, 1, 2, 2, 3, 3, 4, 4, 5, 5, 6, 6, 7, 7, 8, 8, 9, 9]
        self.assertEqual(rescale_values(value, 21), expected)
        expected = [0, 0, 0, 1, 1, 1, 2, 2, 3, 3, 4, 4, 5, 5, 6, 6, 7, 7, 8, 8, 9, 9]
        self.assertEqual(rescale_values(value, 22), expected)
        expected = [0, 'joab', 'joab', 1, 'joab', 'joab', 2, 'joab', 3, 'joab', 4, 'joab', 5, 'joab', 6, 'joab', 7,
                    'joab', 8, 'joab', 9, 'joab']

        self.assertEqual(rescale_values(value, 22, fill_with='joab'), expected)

<<<<<<< HEAD
        expected = [0, 1.8, 3.6, 5.4, 7.2, 9]
        self.assertEqual(rescale_values(value, 6, True), expected)
        expected = [0, 0.5625, 1.125, 1.6875, 2.25, 2.8125, 3.375, 3.9375, 4.5, 5.0625, 5.625, 6.1875, 6.75, 7.3125, 7.875, 8.4375, 9]
        self.assertEqual(rescale_values(value, 17, True), expected)
        
=======
        expected = [0, 1, 2, 3, 4, 5, 6, 7, 8, 9, 'joab', 'joab', 'joab', 'joab', 'joab', 'joab', 'joab', 'joab',
                    'joab', 'joab', 'joab', 'joab']

        self.assertEqual(rescale_values(value, 22, fill_with='joab', filling='post'), expected)

        expected = ['joab', 'joab', 'joab', 'joab', 'joab', 'joab', 'joab', 'joab', 'joab', 'joab', 'joab', 'joab', 0,
                    1, 2, 3, 4, 5, 6, 7, 8, 9]

        self.assertEqual(rescale_values(value, 22, fill_with='joab', filling='pre'), expected)

        expected = [0, 0, 0, 0, 0, 0, 0, 0, 0, 0, 0, 0, 0, 1, 2, 3, 4, 5, 6, 7, 8, 9]
        self.assertEqual(rescale_values(value, 22, filling='pre'), expected)

        expected = [0, 1, 2, 3, 4, 5, 6, 7, 8, 9, 9, 9, 9, 9, 9, 9, 9, 9, 9, 9, 9, 9]
        self.assertEqual(rescale_values(value, 22, filling='post'), expected)

        expected = [0, 1.8, 3.6, 5.4, 7.2, 9]
        self.assertEqual(rescale_values(value, 6, True), expected)
        expected = [0, 0.5625, 1.125, 1.6875, 2.25, 2.8125, 3.375, 3.9375, 4.5, 5.0625, 5.625, 6.1875, 6.75, 7.3125,
                    7.875, 8.4375, 9]
        self.assertEqual(rescale_values(value, 17, True), expected)

>>>>>>> 8b92105b
    def test_can_do(self):
        class _A:
            def _m1(self):
                pass

            def __m2(self):
                pass

            def m(self):
                pass

            @property
            def m1(self):
                return self._m1()

        a_obj = _A()

        self.assertEqual(utils.can_do(a_obj), ['m', 'm1'])

    def test_sample(self):
        data = ['The', 'Cereja', 'is', 'for', 'everyone']

        self.assertEqual(utils.sample(data, 2), ['The', 'Cereja'])
        self.assertEqual(utils.sample(data, 3), ['The', 'Cereja', 'is'])
        self.assertEqual(utils.sample('Cereja'), list('Cereja'))  # test sent string
        self.assertEqual(utils.sample(b'Cereja'), list(b'Cereja'))  # test sent bytes
        self.assertEqual(utils.sample([12], 2), [12])  # test sent number

        data = {'The': 'Cereja', 'is': 'for', 'everyone': None}
        self.assertEqual(utils.sample(data, 2), {'The': 'Cereja', 'is': 'for'})

    def test_set_log_level(self):
        pass

    def test_string_to_literal(self):
        pass

    def test_time_format(self):
        pass

    def test_truncate(self):
        self.assertEqual(utils.truncate("Cereja is fun.", k=3), 'Cer...')
        self.assertEqual(utils.truncate(b"Cereja is fun.", k=3), b'Cer...')
        self.assertEqual(utils.truncate("Cereja is fun.", k=-1), "Cereja is fun.")
        self.assertEqual(utils.truncate("Cereja is fun.", k=1000), "Cereja is fun.")

        self.assertRaises(AssertionError, utils.truncate, 1123)

    def test_type_table_of(self):
        pass

    def test_sort_dict(self):
        val = {0: 1, 1: 2, 2: 1, 3: 4, 4: 1, 5: 43, 6: 1, 7: 10, 8: 22, 9: 0}
        self.assertDictEqual(utils.sort_dict(val), OrderedDict(
                [(0, 1), (1, 2), (2, 1), (3, 4), (4, 1), (5, 43), (6, 1), (7, 10), (8, 22), (9, 0)]))
        self.assertDictEqual(utils.sort_dict(val, by_values=True), OrderedDict(
                [(9, 0), (0, 1), (2, 1), (4, 1), (6, 1), (1, 2), (3, 4), (7, 10), (8, 22), (5, 43)]))
        self.assertDictEqual(utils.sort_dict(val, by_values=True, reverse=True), OrderedDict(
                [(5, 43), (8, 22), (7, 10), (3, 4), (1, 2), (0, 1), (2, 1), (4, 1), (6, 1), (9, 0)]))

        self.assertDictEqual(utils.sort_dict(val, by_keys=True), OrderedDict(
                [(0, 1), (1, 2), (2, 1), (3, 4), (4, 1), (5, 43), (6, 1), (7, 10), (8, 22), (9, 0)]))
        self.assertDictEqual(utils.sort_dict(val, by_keys=True, reverse=True), OrderedDict(
                [(9, 0), (8, 22), (7, 10), (6, 1), (5, 43), (4, 1), (3, 4), (2, 1), (1, 2), (0, 1)]))

    def test_dict_append(self):
        my_dict = {}
        utils.dict_append(my_dict, 'key_eg', 1, 2, 3, 4, 5, 6)
        self.assertDictEqual(my_dict, {'key_eg': [1, 2, 3, 4, 5, 6]})
        my_dict = utils.dict_append(my_dict, 'key_eg', [1, 2])

        self.assertDictEqual(my_dict, {'key_eg': [1, 2, 3, 4, 5, 6, [1, 2]]})

    def test_to_tuple(self):
        data = [[[0.0, 0.0, 0.0], [0.0, 0.0, 0.0], [0.0, 0.0, 0.0]],
                [[0.0, 0.0, 0.0], [0.0, 0.0, 0.0], [0.0, 0.0, 0.0]],
                [[0.0, 0.0, 0.0], [0.0, 0.0, 0.0], [0.0, 0.0, 0.0]]]
        expected = (
            ((0.0, 0.0, 0.0), (0.0, 0.0, 0.0), (0.0, 0.0, 0.0)), ((0.0, 0.0, 0.0), (0.0, 0.0, 0.0), (0.0, 0.0, 0.0)),
            ((0.0, 0.0, 0.0), (0.0, 0.0, 0.0), (0.0, 0.0, 0.0)))

        self.assertEqual(utils.to_tuple(data), expected)

        data = {1: [1, 2, [3, 100, [1000, 30, [12, 3]]], {1: 2, 3: 4}, 4], 2: [1, 2, 3, 4], 3: {1, 2, 3}}
        expected = ((1, (1, 2, (3, 100, (1000, 30, (12, 3))), ((1, 2), (3, 4)), 4)), (2, (1, 2, 3, 4)), (3, (1, 2, 3)))

        self.assertEqual(utils.to_tuple(data), expected)

    def test_chunk(self):
        tests = [([1, 2, 3, 4, 5, 6], 3, [[1, 2, 3], [4, 5, 6]]),
                 ([1, 2, 3, 4, 5, 6], 2, [[1, 2], [3, 4], [5, 6]]),
                 ([1, 2, 3, 4, 5, 6], 0, [[1, 2, 3, 4, 5, 6]]),
                 ([1, 2, 3, 4, 5, 6, 7], 3, [[1, 2, 3], [4, 5, 6], [7, 0, 0]]),
                 ({'oi': 'amigo', 'tudo': 'bem'}, 1, [{'oi': 'amigo'}, {'tudo': 'bem'}]),
                 ({'eu': 'gosto', 'do': 'cereja'}.items(), 1, [[('eu', 'gosto')], [('do', 'cereja')]]),
                 (('eu', 'gosto', 'do', 'cereja'), 2, [('eu', 'gosto'), ('do', 'cereja')])
                 ]

        for test_value, items_per_batch, expected_value in tests:
            print(test_value, items_per_batch, expected_value)
            msg = f"""Test failed for values {test_value}"""
            result = utils.chunk(test_value, batch_size=items_per_batch, fill_with=0)
            self.assertEqual(result, expected_value, msg)

        tests_raise = [
            ([1, 2, 3, 4, 5, 6], 'sd', TypeError)
        ]
        for test_value, items_per_batch, expected_error in tests_raise:
            self.assertRaises(expected_error, utils.chunk, test_value, items_per_batch)


class CjTestTest(unittest.TestCase):

    def test_add_check(self):
        pass

    def test_build_test(self):
        pass

    def test_check_all(self):
        pass

    def test_check_attr(self):
        pass

    def test_parse_attr(self):
        pass

    def test_remove_check(self):
        pass


class SourceTest(unittest.TestCase):

    def test_save(self):
        pass


class DecoratorTest(unittest.TestCase):

    def test_depreciation(self):
        pass

    def test_singleton(self):
        @singleton
        class A:
            def __init__(self, a, b, c=None):
                self.a = a
                self.b = b
                self.c = c

        obj_expected = A(1, b=2, c=3)
        obj_new = A(1, 2)
        self.assertEqual(obj_expected, obj_new, msg="Error on decorator singleton.")

    def test_synchronized(self):
        pass

    def test_thread_safe_generator(self):
        pass

    def test_time_exec(self):
        pass


if __name__ == '__main__':
    unittest.main()<|MERGE_RESOLUTION|>--- conflicted
+++ resolved
@@ -74,13 +74,6 @@
 
         self.assertEqual(rescale_values(value, 22, fill_with='joab'), expected)
 
-<<<<<<< HEAD
-        expected = [0, 1.8, 3.6, 5.4, 7.2, 9]
-        self.assertEqual(rescale_values(value, 6, True), expected)
-        expected = [0, 0.5625, 1.125, 1.6875, 2.25, 2.8125, 3.375, 3.9375, 4.5, 5.0625, 5.625, 6.1875, 6.75, 7.3125, 7.875, 8.4375, 9]
-        self.assertEqual(rescale_values(value, 17, True), expected)
-        
-=======
         expected = [0, 1, 2, 3, 4, 5, 6, 7, 8, 9, 'joab', 'joab', 'joab', 'joab', 'joab', 'joab', 'joab', 'joab',
                     'joab', 'joab', 'joab', 'joab']
 
@@ -103,7 +96,6 @@
                     7.875, 8.4375, 9]
         self.assertEqual(rescale_values(value, 17, True), expected)
 
->>>>>>> 8b92105b
     def test_can_do(self):
         class _A:
             def _m1(self):
